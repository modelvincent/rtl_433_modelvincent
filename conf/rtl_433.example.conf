# config for rtl_433

# A valid config line is a keyword followed by an argument to the end of line.
# Whitespace around the keyword is ignored, whitespace is space and tab
# Comments start with a hash sign, no inline comments, empty lines are ok.
#
# Boolean options can be true/false, yes/no, on/off, enable/disable, or 1/0
#
# All options will be applied in the order given, overwritting previous values
#
# Config files can be nested/stacked (use multiple -c and config_file = ).
#
# If no -c option is given the first found of this list will be loaded:
# - ./rtl_433.conf
# - ~/.config/rtl_433/rtl_433.conf
# - /usr/local/etc/rtl_433.conf
# - /etc/rtl_433.conf

## General options

# as command line option:
#   [-v] Increase verbosity (can be used multiple times).
#        -v : verbose, -vv : verbose decoders, -vvv : debug decoders, -vvvv : trace decoding).
# 0 = normal, 1 = verbose, 2 = verbose decoders, 3 = debug decoders, 4 = trace decoding
#verbose

# as command line option:
#   [-c <path>] Read config options from a file
#config_file

## Tuner options

# as command line option:
#   [-d <RTL-SDR USB device index>] (default: 0)
#   [-d :<RTL-SDR USB device serial (can be set with rtl_eeprom -s)>]
#   [-d "" Open default SoapySDR device
#   [-d driver=rtlsdr Open e.g. specific SoapySDR device
# default is "0" (RTL-SDR) or "" (SoapySDR)
device        0

# as command line option:
#   [-g <gain>] (default: 0 for auto)
# For RTL-SDR: gain in tenths of dB ("0" is auto).
# For SoapySDR: gain in dB for automatic distribution ("" is auto), or string of gain elements.
# E.g. "LNA=20,TIA=8,PGA=2" for LimeSDR.
gain          0

# as command line option:
#   [-t <settings>] apply a list of keyword=value settings for SoapySDR devices
# E.g. "antenna=A,bandwidth=4.5M,rfnotch_ctrl=false"
#settings      antenna=A,bandwidth=4.5M

# as command line option:
#   [-f <frequency>] [-f...] Receive frequency(s) (default: 433920000 Hz)
# default is "433.92M", other resonable values are 315M and 866M
frequency     433.92M

# as command line option:
#   [-H <seconds>] Hop interval for polling of multiple frequencies (default: 600 seconds)
# default is "600" seconds, only used when multiple frequencies are given
hop_interval  600

# as command line option:
#   [-p <ppm_error] Correct rtl-sdr tuner frequency offset error (default: 0)
# default is "0"
ppm_error     0

# as command line option:
#   [-s <sample rate>] Set sample rate (default: 250000 Hz)
# default is "250k", other valid settings are 1024k, 2048k, 3200k
sample_rate   250k

## Demodulator options

# as command line option:
#   [-R <device>] Enable only the specified device decoding protocol (can be used multiple times)
# see "protocol" section below.

# as command line option:
#   [-G] Enable all device protocols, included those disabled by default
register_all false

# as command line option:
#   [-X <spec> | help] Add a general purpose decoder (-R 0 to disable all other decoders)
# see "decoder" section below.

# as command line option:
#   [-l <level>] Change detection level used to determine pulses [0-16384] (0 = auto) (default: 0)
#level_limit"

# as command line option:
#   [-z <value>] Override short value in data decoder
#override_short"

# as command line option:
#   [-x <value>] Override long value in data decoder
#override_long"

# as command line option:
#   [-n <value>] Specify number of samples to take (each sample is 2 bytes: 1 each of I & Q)
samples_to_read 0

## Analyze/Debug options

# as command line option:
#   [-a] Analyze mode. Print a textual description of the signal. Disables decoding
analyze false

# as command line option:
#   [-A] Pulse Analyzer. Enable pulse analysis and decode attempt
analyze_pulses false

# as command line option:
#   [-b] Out block size: 262144 (default)
#out_block_size

# as command line option:
#   [-M time[:<options>]|protocol|level|stats|bits|newmodel] Add various metadata to every output line.
# Use "time" to add current date and time meta data (preset for live inputs).
# Use "time:rel" to add sample position meta data (preset for read-file and stdin).
# Use "time:unix" to show the seconds since unix epoch as time meta data.
# Use "time:iso" to show the time with ISO-8601 format (YYYY-MM-DD"T"hh:mm:ss).
# Use "time:off" to remove time meta data.
# Use "time:usec" to add microseconds to date time meta data.
# Use "time:utc" to output time in UTC.
#   (this may also be accomplished by invocation with TZ environment variable set).
#   "usec" and "utc" can be combined with other options, eg. "time:unix:utc:usec".
# Use "protocol" / "noprotocol" to output the decoder protocol number meta data.
# Use "level" to add Modulation, Frequency, RSSI, SNR, and Noise meta data.
# Use "stats[:[<level>][:<interval>]]" to report statistics (default: 600 seconds).
#   level 0: no report, 1: report successful devices, 2: report active devices, 3: report all
# Use "newmodel" to transition to new model keys. This will become the default someday.
report_meta level
report_meta stats
report_meta time:usec
report_meta protocol
report_meta newmodel

# as command line option:
#   [-y <code>] Verify decoding of demodulated test data (e.g. "{25}fb2dd58") with enabled devices
#test_data {25}fb2dd58

## File I/O options

# as command line option:
#   [-S none|all|unknown|known] Signal auto save. Creates one file per signal.
# 	 Note: Saves raw I/Q samples (uint8 pcm, 2 channel). Preferred mode for generating test files.
signal_grabber none

# as command line option:
#   [-r <filename>] Read data from input file instead of a receiver
#read_file FILENAME.cu8

# as command line option:
#	[-w <filename>] Save data stream to output file (a '-' dumps samples to stdout)
#write_file FILENAME.cu8

# as command line option:
#	[-W <filename>] Save data stream to output file, overwrite existing file
#overwrite_file FILENAME.cu8

## Data output options

# as command line option:
#   [-F kv|json|csv|mqtt|syslog|null] Produce decoded output in given format.
#     Without this option the default is KV output. Use "-F null" to remove the default.
#     Append output to file with :<filename> (e.g. -F csv:log.csv), defaults to stdout.
#     Specify MQTT server with e.g. -F mqtt://localhost:1883
#     Add MQTT options with e.g. -F "mqtt://host:1883,opt=arg"
#     MQTT options are: user=foo, pass=bar, retain[=0|1],
#       usechannel=replaceid|afterid|beforeid|no, <format>[=topic]
#     Supported MQTT formats: (default is all)
#       events: posts JSON event data
#       states: posts JSON state data
#       devices: posts device and sensor info in nested topics
#     Specify host/port for syslog with e.g. -F syslog:127.0.0.1:1514
# default is "kv", multiple outputs can be used.
output json

# as command line option:
#   [-C] native|si|customary Convert units in decoded output.
# default is "native"
convert si

# as command line option:
#   [-T] specify number of seconds to run
#duration 0

# as command line option:
#   [-E] Stop after outputting successful event(s)
stop_after_successful_events false

## Protocols to enable (command line option "-R")

  protocol 1   # Silvercrest Remote Control
  protocol 2   # Rubicson Temperature Sensor
  protocol 3   # Prologue Temperature Sensor
  protocol 4   # Waveman Switch Transmitter
# protocol 6   # ELV EM 1000
# protocol 7   # ELV WS 2000
  protocol 8   # LaCrosse TX Temperature / Humidity Sensor
# protocol 10  # Acurite 896 Rain Gauge
  protocol 11  # Acurite 609TXC Temperature and Humidity Sensor
  protocol 12  # Oregon Scientific Weather Sensor
# protocol 13  # Mebus 433
# protocol 14  # Intertechno 433
  protocol 15  # KlikAanKlikUit Wireless Switch
  protocol 16  # AlectoV1 Weather Sensor (Alecto WS3500 WS4500 Ventus W155/W044 Oregon)
  protocol 17  # Cardin S466-TX2
  protocol 18  # Fine Offset Electronics, WH2, WH5, Telldus Temperature/Humidity/Rain Sensor
  protocol 19  # Nexus Temperature & Humidity Sensor
  protocol 20  # Ambient Weather Temperature Sensor
  protocol 21  # Calibeur RF-104 Sensor
# protocol 22  # X10 RF
  protocol 23  # DSC Security Contact
# protocol 24  # Brennenstuhl RCS 2044
  protocol 25  # GT-WT-02 Sensor
  protocol 26  # Danfoss CFR Thermostat
  protocol 29  # Chuango Security Technology
  protocol 30  # Generic Remote SC226x EV1527
  protocol 31  # TFA-Twin-Plus-30.3049, Conrad KW9010, Ea2 BL999
  protocol 32  # Fine Offset Electronics WH1080/WH3080 Weather Station
  protocol 33  # WT450, WT260H, WT405H
  protocol 34  # LaCrosse WS-2310 / WS-3600 Weather Station
  protocol 35  # Esperanza EWS
  protocol 36  # Efergy e2 classic
# protocol 37  # Inovalley kw9015b, TFA Dostmann 30.3161 (Rain and temperature sensor)
  protocol 38  # Generic temperature sensor 1
  protocol 39  # WG-PB12V1 Temperature Sensor
  protocol 40  # Acurite 592TXR Temp/Humidity, 5n1 Weather Station, 6045 Lightning
  protocol 41  # Acurite 986 Refrigerator / Freezer Thermometer
  protocol 42  # HIDEKI TS04 Temperature, Humidity, Wind and Rain Sensor
  protocol 43  # Watchman Sonic / Apollo Ultrasonic / Beckett Rocket oil tank monitor
  protocol 44  # CurrentCost Current Sensor
  protocol 45  # emonTx OpenEnergyMonitor
  protocol 46  # HT680 Remote control
  protocol 47  # S3318P Temperature & Humidity Sensor
  protocol 48  # Akhan 100F14 remote keyless entry
  protocol 49  # Quhwa
  protocol 50  # OSv1 Temperature Sensor
  protocol 51  # Proove
  protocol 52  # Bresser Thermo-/Hygro-Sensor 3CH
  protocol 53  # Springfield Temperature and Soil Moisture
  protocol 54  # Oregon Scientific SL109H Remote Thermal Hygro Sensor
  protocol 55  # Acurite 606TX Temperature Sensor
  protocol 56  # TFA pool temperature sensor
  protocol 57  # Kedsum Temperature & Humidity Sensor
  protocol 58  # Blyss DC5-UK-WH
  protocol 59  # Steelmate TPMS
  protocol 60  # Schrader TPMS
# protocol 61  # LightwaveRF
  protocol 62  # Elro DB286A Doorbell
  protocol 63  # Efergy Optical
# protocol 64  # Honda Car Key
  protocol 67  # Radiohead ASK
  protocol 68  # Kerui PIR / Contact Sensor
  protocol 69  # Fine Offset WH1050 Weather Station
  protocol 70  # Honeywell Door/Window Sensor
  protocol 71  # Maverick ET-732/733 BBQ Sensor
# protocol 72  # RF-tech
  protocol 73  # LaCrosse TX141-Bv2/TX141TH-Bv2 sensor
  protocol 74  # Acurite 00275rm,00276rm Temp/Humidity with optional probe
  protocol 75  # LaCrosse TX35DTH-IT, TFA Dostmann 30.3155 Temperature/Humidity sensor
  protocol 76  # LaCrosse TX29IT Temperature sensor
  protocol 77  # Vaillant calorMatic 340f Central Heating Control
  protocol 78  # Fine Offset Electronics, WH25, WH24, WH65B, HP1000 Temperature/Humidity/Pressure Sensor
  protocol 79  # Fine Offset Electronics, WH0530 Temperature/Rain Sensor
  protocol 80  # IBIS beacon
  protocol 81  # Oil Ultrasonic STANDARD FSK
  protocol 82  # Citroen TPMS
  protocol 83  # Oil Ultrasonic STANDARD ASK
  protocol 84  # Thermopro TP11 Thermometer
  protocol 85  # Solight TE44
  protocol 86  # Wireless Smoke and Heat Detector GS 558
  protocol 87  # Generic wireless motion sensor
  protocol 88  # Toyota TPMS
  protocol 89  # Ford TPMS
  protocol 90  # Renault TPMS
  protocol 91  # inFactory
  protocol 92  # FT-004-B Temperature Sensor
  protocol 93  # Ford Car Key
  protocol 94  # Philips outdoor temperature sensor
  protocol 95  # Schrader TPMS EG53MA4
  protocol 96  # Nexa
  protocol 97  # Thermopro TP08/TP12/TP20 thermometer
  protocol 98  # GE Color Effects
  protocol 99  # X10 Security
  protocol 100 # Interlogix GE UTC Security Devices
# protocol 101 # Dish remote 6.3
  protocol 102 # SimpliSafe Home Security System (May require disabling automatic gain for KeyPad decodes)
  protocol 103 # Sensible Living Mini-Plant Moisture Sensor
# protocol 104 # Wireless M-Bus, Mode C&T, 100kbps (-f 868950000 -s 1200000)
# protocol 105 # Wireless M-Bus, Mode S, 32.768kbps (-f 868300000 -s 1000000)
# protocol 106 # Wireless M-Bus, Mode R, 4.8kbps (-f 868330000)
# protocol 107 # Wireless M-Bus, Mode F, 2.4kbps
  protocol 108 # WS Temperature Sensor
  protocol 109 # WT0124 Pool Thermometer
  protocol 110 # PMV-107J (Toyota) TPMS
  protocol 111 # Emos TTX201 Temperature Sensor
  protocol 112 # Ambient Weather TX-8300 Temperature/Humidity Sensor
  protocol 113 # Ambient Weather WH31E Thermo-Hygrometer Sensor
  protocol 114 # Maverick et73
  protocol 115 # Honeywell Wireless Doorbell
  protocol 116 # Honeywell Wireless Doorbell (FSK)
# protocol 117 # ESA1000 / ESA2000 Energy Monitor
# protocol 118 # Biltema rain gauge
  protocol 119 # Bresser Weather Center 5-in-1
# protocol 120 # Digitech XC-0324 temperature sensor
  protocol 121 # Opus/Imagintronix XT300 Soil Moisture
# protocol 122 # FS20
# protocol 123 # Jansite TPMS Model TY02S
  protocol 124 # LaCrosse/ELV/Conrad WS7000/WS2500 weather sensors
  protocol 125 # TS-FT002 Wireless Ultrasonic Tank Liquid Level Meter With Temperature Sensor
<<<<<<< HEAD
  protocol 126 # DirecTV RC66RX Remote Control
=======
  protocol 126 # Companion WTR001 Temperature Sensor
>>>>>>> e5a6083a

## Flex devices (command line option "-X")

# Some general decoder definitions for various devices, enable as needed.
#
# For details about decoder definition run "rtl_433 -X help"
#

# If you enable these decoders you'll likely want to add ",match=<YOUR-DEVICE-ID>"

# Elro DB270 - wireless doorbell
#
# Device information and test files:
# https://github.com/merbanan/rtl_433_tests/tree/master/tests/elro/db270/01
#
# Output sample:
# {"time" : "2018-02-14 19:11:16", "model" : "Elro_DB270", "count" : 4, "num_rows" : 4,
#  "rows" : [{"len" : 25, "data" : "ebeaaa8"}, {"len" : 25, "data" : "ebeaaa8"},
#            {"len" : 25, "data" : "ebeaaa8"}, {"len" : 25, "data" : "ebeaaa8"}]}
#
#decoder n=Elro_DB270,m=OOK_PWM,s=300,l=930,r=11000,g=1500,repeats>=4,bits=25

# Euroster 3000TX - programmable room thermostat
#
# Device information and test files:
# https://github.com/merbanan/rtl_433_tests/tree/master/tests/euroster/3000tx/01
#
# Output sample:
# {"time" : "2018-02-14 19:20:20", "model" : "Euroster_3000TX", "count" : 1, "num_rows" : 1,
#  "rows" : [{"len" : 32, "data" : "41150515"}]}
#
#decoder n=Euroster_3000TX,m=OOK_MC_ZEROBIT,s=1000,r=4800,bits=32

# Byron BY series door bell
#
# Device information and test files:
# https://github.com/merbanan/rtl_433_tests/tree/master/tests/Byron-BY101 and Byron-BY34
#
# Output sample:
# {"time" : "@1.572864s", "model" : "doorbell#1", "count" : 25, "num_rows" : 25, "rows" : [{"len" : 21, "data" : "e768c8"}, {"len" : 21, "data" : "e768c8"}, {"len" : 21, "data" : "e768c8"}, {"len" : 21, "data" : "e768c8"}, {"len" : 21, "data" : "e768c8"}, {"len" : 21, "data" : "e768c8"}, {"len" : 21, "data" : "e768c8"}, {"len" : 21, "data" : "e768c8"}, {"len" : 21, "data" : "e768c8"}, {"len" : 21, "data" : "e768c8"}, {"len" : 21, "data" : "e768c8"}, {"len" : 21, "data" : "e768c8"}, {"len" : 21, "data" : "e768c8"}, {"len" : 21, "data" : "e768c8"}, {"len" : 21, "data" : "e768c8"}, {"len" : 21, "data" : "e768c8"}, {"len" : 21, "data" : "e768c8"}, {"len" : 21, "data" : "e768c8"}, {"len" : 21, "data" : "e768c8"}, {"len" : 21, "data" : "e768c8"}, {"len" : 21, "data" : "e768c8"}, {"len" : 21, "data" : "e768c8"}, {"len" : 21, "data" : "e768c8"}, {"len" : 21, "data" : "e768c8"}, {"len" : 21, "data" : "e768c8"}]}
#decoder n=Byron_BY_Doorbell,m=OOK_PWM,s=500,l=1000,r=3300,g=1200,repeats>=4,bits=21,match={2}0x3

# Kerui alarm system (PIR and door sensors)
#  short is 333 us
#  long is 972 us
#  packet gap 11000 us
#decoder n=Kerui,m=OOK_PWM,s=333,l=972,r=11000,g=1100,bits=25,invert,get={20}:state,get=@20:{4}:event:[10:pir 14:open 7:close 11:tamper 15:battery_low]

# Golden Security GS-WDS07 door and window sensor
#  short is 476 us + 1344 us
#  long is 1364 us + 448 us
#  packet gap 13972 us
#decoder n=gswds07,m=OOK_PWM,s=476,l=1364,r=15000,g=1600,bits>=24,bits<=25,invert

# Generic SCV2260 4-button remote (see rtl_433_tests/tests/generic_remote/01)
#  short is 472 us + 1412 us
#  long is 1428 us + 472 us
#decoder n=generic_remote_01,m=OOK_PWM,s=472,l=1428,r=1800,g=1600,bits=25,invert,match=13cd,get=@16:{8}:event:[192:arm 12:disarm 3:home 48:sos]

# Generic PT2260 PIR (see rtl_433_tests/tests/PT2262/01)
#  short is 440 us + 1536 us
#  long is 1428 us + 548 us
#  packet gap 15348 us
#decoder n=pt2260_pir,m=OOK_PWM,s=440,l=1428,r=16000,g=1700,bits=25,invert,match=755555,countonly<|MERGE_RESOLUTION|>--- conflicted
+++ resolved
@@ -311,11 +311,8 @@
 # protocol 123 # Jansite TPMS Model TY02S
   protocol 124 # LaCrosse/ELV/Conrad WS7000/WS2500 weather sensors
   protocol 125 # TS-FT002 Wireless Ultrasonic Tank Liquid Level Meter With Temperature Sensor
-<<<<<<< HEAD
-  protocol 126 # DirecTV RC66RX Remote Control
-=======
   protocol 126 # Companion WTR001 Temperature Sensor
->>>>>>> e5a6083a
+  protocol 127 # DirecTV RC66RX Remote Control
 
 ## Flex devices (command line option "-X")
 
