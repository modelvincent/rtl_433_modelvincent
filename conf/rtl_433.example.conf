--- conflicted
+++ resolved
@@ -315,11 +315,8 @@
   protocol 126 # Companion WTR001 Temperature Sensor
   protocol 127 # Ecowitt Wireless Outdoor Thermometer WH53/WH0280/WH0281A
   protocol 128 # DirecTV RC66RX Remote Control
-<<<<<<< HEAD
-  protocol 129 # Microchip HCS200 KeeLoq Hopping Encoder based remotes
-=======
 # protocol 129 # Eurochron temperature and humidity sensor
->>>>>>> 0d4170ef
+  protocol 130 # Microchip HCS200 KeeLoq Hopping Encoder based remotes
 
 ## Flex devices (command line option "-X")
 
