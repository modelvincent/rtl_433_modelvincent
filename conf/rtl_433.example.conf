--- conflicted
+++ resolved
@@ -441,12 +441,9 @@
   protocol 217 # EMOS E6016 rain gauge
   protocol 218 # Microchip HCS200/HCS300 KeeLoq Hopping Encoder based remotes (FSK)
   protocol 219 # Fine Offset Electronics WH45 air quality sensor
-<<<<<<< HEAD
-  protocol 220 # Fine Offset Electronics WN34 temperature sensor
-=======
   protocol 220 # Maverick XR-30 BBQ Sensor
   protocol 221 # ELV WS 2000
->>>>>>> 40f05c70
+  protocol 222 # Fine Offset Electronics WN34 temperature sensor
 
 ## Flex devices (command line option "-X")
 
