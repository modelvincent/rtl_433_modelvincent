# config for rtl_433

# A valid config line is a keyword followed by an argument to the end of line.
# Whitespace around the keyword is ignored, whitespace is space and tab
# Comments start with a hash sign, no inline comments, empty lines are ok.
#
# Boolean options can be true/false, yes/no, on/off, enable/disable, or 1/0
#
# All options will be applied in the order given, overwriting previous values
#
# Config files can be nested/stacked (use multiple -c and config_file = ).
#
# If no -c option is given the first found of this list will be loaded:
# - ./rtl_433.conf
# - ~/.config/rtl_433/rtl_433.conf
# - /usr/local/etc/rtl_433.conf
# - /etc/rtl_433.conf

## General options

# as command line option:
#   [-v] Increase verbosity (can be used multiple times).
#        -v : verbose notice, -vv : verbose info, -vvv : debug, -vvvv : trace.
# 1=fatal, 2=critical, 3=error, 4=warning (default), 5=notice, 6=info, 7=debug, 8=trace
#verbose

# as command line option:
#   [-c <path>] Read config options from a file
#config_file

## Tuner options

# as command line option:
#   [-d <RTL-SDR USB device index>] (default: 0)
#   [-d :<RTL-SDR USB device serial (can be set with rtl_eeprom -s)>]
#   [-d "" Open default SoapySDR device
#   [-d driver=rtlsdr Open e.g. specific SoapySDR device
# default is "0" (RTL-SDR) or "" (SoapySDR)
device        0

# as command line option:
#   [-g <gain>] (default: 0 for auto)
# For RTL-SDR: gain in tenths of dB ("0" is auto).
# For SoapySDR: gain in dB for automatic distribution ("" is auto), or string of gain elements.
# E.g. "LNA=20,TIA=8,PGA=2" for LimeSDR.
gain          0

# as command line option:
#   [-t <settings>] apply a list of keyword=value settings for SoapySDR devices
# E.g. "antenna=A,bandwidth=4.5M,rfnotch_ctrl=false"
#settings      antenna=A,bandwidth=4.5M

# as command line option:
#   [-f <frequency>] [-f...] Receive frequency(s) (default: 433920000 Hz)
# default is "433.92M", other reasonable values are 315M, 345M, 915M and 868M
frequency     433.92M

# as command line option:
#   [-H <seconds>] Hop interval for polling of multiple frequencies (default: 600 seconds)
# default is "600" seconds, only used when multiple frequencies are given
hop_interval  600

# as command line option:
#   [-p <ppm_error] Correct rtl-sdr tuner frequency offset error (default: 0)
# default is "0"
ppm_error     0

# as command line option:
#   [-s <sample rate>] Set sample rate (default: 250000 Hz)
# default is "250k", other valid settings are 1024k, 2048k, 3200k
sample_rate   250k

## Demodulator options

# as command line option:
#   [-R <device>] Enable only the specified device decoding protocol (can be used multiple times)
# see "protocol" section below.

# as command line option:
#   [-X <spec> | help] Add a general purpose decoder (prepend -R 0 to disable all decoders)
# see "decoder" section below.

# as command line option:
#   [-Y auto | classic | minmax] FSK pulse detector mode.
#pulse_detect auto

# as command line option:
#   [-Y level=<dB level>] Manual detection level used to determine pulses (-1.0 to -30.0) (0=auto).
#pulse_detect level=0

# as command line option:
#   [-Y minlevel=<dB level>] Manual minimum detection level used to determine pulses (-1.0 to -99.0).
#pulse_detect minlevel=-12

# as command line option:
#   [-Y minsnr=<dB level>] Minimum SNR to determine pulses (1.0 to 99.0).
#pulse_detect minsnr=9

# as command line option:
#   [-Y autolevel] Set minlevel automatically based on average estimated noise.
pulse_detect autolevel

# as command line option:
#   [-Y squelch] Skip frames below estimated noise level to lower cpu load.
pulse_detect squelch

# as command line option:
#   [-Y ampest | magest] Choose amplitude or magnitude level estimator.
pulse_detect magest

# as command line option:
#   [-n <value>] Specify number of samples to take (each sample is 2 bytes: 1 each of I & Q)
samples_to_read 0

## Analyze/Debug options

# as command line option:
#   [-a] Analyze mode. Print a textual description of the signal. Disables decoding
#analyze false

# as command line option:
#   [-A] Pulse Analyzer. Enable pulse analysis and decode attempt
analyze_pulses false

# as command line option:
#   [-b] Out block size: 262144 (default)
#out_block_size

# as command line option:
#   [-M time[:<options>]|protocol|level|noise[:<secs>]|stats|bits] Add various metadata to every output line.
# Use "time" to add current date and time meta data (preset for live inputs).
# Use "time:rel" to add sample position meta data (preset for read-file and stdin).
# Use "time:unix" to show the seconds since unix epoch as time meta data. This is always UTC.
# Use "time:iso" to show the time with ISO-8601 format (YYYY-MM-DD"T"hh:mm:ss).
# Use "time:off" to remove time meta data.
# Use "time:usec" to add microseconds to date time meta data.
# Use "time:tz" to output time with timezone offset.
# Use "time:utc" to output time in UTC.
#   (this may also be accomplished by invocation with TZ environment variable set).
#   "usec" and "utc" can be combined with other options, eg. "time:iso:utc" or "time:unix:usec".
# Use "protocol" / "noprotocol" to output the decoder protocol number meta data.
# Use "level" to add Modulation, Frequency, RSSI, SNR, and Noise meta data.
# Use "noise[:secs]" to report estimated noise level at intervals (default: 10 seconds).
# Use "stats[:[<level>][:<interval>]]" to report statistics (default: 600 seconds).
#   level 0: no report, 1: report successful devices, 2: report active devices, 3: report all
# Use "bits" to add bit representation to code outputs (for debug).
report_meta level
report_meta noise
report_meta stats
report_meta time:usec
report_meta protocol

# as command line option:
#   [-y <code>] Verify decoding of demodulated test data (e.g. "{25}fb2dd58") with enabled devices
#test_data {25}fb2dd58

## File I/O options

# as command line option:
#   [-S none|all|unknown|known] Signal auto save. Creates one file per signal.
#     Note: Saves raw I/Q samples (uint8 pcm, 2 channel). Preferred mode for generating test files.
signal_grabber none

# as command line option:
#   [-r <filename>] Read data from input file instead of a receiver
#read_file FILENAME.cu8

# as command line option:
#   [-w <filename>] Save data stream to output file (a '-' dumps samples to stdout)
#write_file FILENAME.cu8

# as command line option:
#   [-W <filename>] Save data stream to output file, overwrite existing file
#overwrite_file FILENAME.cu8

## Data output options

# as command line option:
#   [-F log|kv|json|csv|mqtt|influx|syslog|trigger|null] Produce decoded output in given format.
#     Without this option the default is LOG and KV output. Use "-F null" to remove the default.
#     Append output to file with :<filename> (e.g. -F csv:log.csv), defaults to stdout.
#     Specify MQTT server with e.g. -F mqtt://localhost:1883
#     Add MQTT options with e.g. -F "mqtt://host:1883,opt=arg"
#     MQTT options are: user=foo, pass=bar, retain[=0|1], <format>[=topic]
#     Supported MQTT formats: (default is all)
#       events: posts JSON event data
#       states: posts JSON state data
#       devices: posts device and sensor info in nested topics
#     The topic string will expand keys like [/model]
#     E.g. -F "mqtt://localhost:1883,user=USERNAME,pass=PASSWORD,retain=0,devices=rtl_433[/id]"
#     With MQTT each rtl_433 instance needs a distinct driver selection. The MQTT Client-ID is computed from the driver string.
#     If you use multiple RTL-SDR, perhaps set a serial and select by that (helps not to get the wrong antenna).
#     Specify InfluxDB 2.0 server with e.g. -F "influx://localhost:9999/api/v2/write?org=<org>&bucket=<bucket>,token=<authtoken>"
#     Specify InfluxDB 1.x server with e.g. -F "influx://localhost:8086/write?db=<db>&p=<password>&u=<user>"
#       Additional parameter -M time:unix:usec:utc for correct timestamps in InfluxDB recommended
#     Specify host/port for syslog with e.g. -F syslog:127.0.0.1:1514
# default is "kv", multiple outputs can be used.
output json

# as command line option:
#   [-K FILE | PATH | <tag> | <key>=<tag>] Add an expanded token or fixed tag to every output line.
# If <tag> is "FILE" or "PATH" an expanded token will be added.
# The <tag> can also be a GPSd URL, e.g.
#   -K gpsd,lat,lon" (report lat and lon keys from local gpsd)
#   -K loc=gpsd,lat,lon" (report lat and lon in loc object)
#   -K gpsd" (full json TPV report, in default "gps" object)
#   -K foo=gpsd://127.0.0.1:2947" (with key and address)
#   -K bar=gpsd,nmea" (NMEA deault GPGGA report)
#   -K rmc=gpsd,nmea,filter='$GPRMC'" (NMEA GPRMC report)
# Also <tag> can be a generic tcp address, e.g.
#   -K foo=tcp:localhost:4000" (read lines as TCP client)
#   -K bar=tcp://127.0.0.1:3000,init='subscribe tags\\r\\n'"
#   -K baz=tcp://127.0.0.1:5000,filter='a prefix to match'"
#output_tag mytag

# as command line option:
#   [-C] native|si|customary Convert units in decoded output.
# default is "native"
convert si

# as command line option:
#   [-T] specify number of seconds to run
#duration 0

# as command line option:
#   [-E] Stop after outputting successful event(s)
stop_after_successful_events false

## Protocols to enable (command line option "-R")

  protocol 1   # Silvercrest Remote Control
  protocol 2   # Rubicson, TFA 30.3197 or InFactory PT-310 Temperature Sensor
  protocol 3   # Prologue, FreeTec NC-7104, NC-7159-675 temperature sensor
  protocol 4   # Waveman Switch Transmitter
# protocol 6   # ELV EM 1000
# protocol 7   # ELV WS 2000
  protocol 8   # LaCrosse TX Temperature / Humidity Sensor
# protocol 10  # Acurite 896 Rain Gauge
  protocol 11  # Acurite 609TXC Temperature and Humidity Sensor
  protocol 12  # Oregon Scientific Weather Sensor
# protocol 13  # Mebus 433
# protocol 14  # Intertechno 433
  protocol 15  # KlikAanKlikUit Wireless Switch
  protocol 16  # AlectoV1 Weather Sensor (Alecto WS3500 WS4500 Ventus W155/W044 Oregon)
  protocol 17  # Cardin S466-TX2
  protocol 18  # Fine Offset Electronics, WH2, WH5, Telldus Temperature/Humidity/Rain Sensor
  protocol 19  # Nexus, FreeTec NC-7345, NX-3980, Solight TE82S, TFA 30.3209 temperature/humidity sensor
  protocol 20  # Ambient Weather F007TH, TFA 30.3208.02, SwitchDocLabs F016TH temperature sensor
  protocol 21  # Calibeur RF-104 Sensor
  protocol 22  # X10 RF
  protocol 23  # DSC Security Contact
# protocol 24  # Brennenstuhl RCS 2044
  protocol 25  # Globaltronics GT-WT-02 Sensor
  protocol 26  # Danfoss CFR Thermostat
  protocol 29  # Chuango Security Technology
  protocol 30  # Generic Remote SC226x EV1527
  protocol 31  # TFA-Twin-Plus-30.3049, Conrad KW9010, Ea2 BL999
  protocol 32  # Fine Offset Electronics WH1080/WH3080 Weather Station
  protocol 33  # WT450, WT260H, WT405H
  protocol 34  # LaCrosse WS-2310 / WS-3600 Weather Station
  protocol 35  # Esperanza EWS
  protocol 36  # Efergy e2 classic
# protocol 37  # Inovalley kw9015b, TFA Dostmann 30.3161 (Rain and temperature sensor)
  protocol 38  # Generic temperature sensor 1
  protocol 39  # WG-PB12V1 Temperature Sensor
  protocol 40  # Acurite 592TXR Temp/Humidity, 5n1 Weather Station, 6045 Lightning, 899 Rain, 3N1, Atlas
  protocol 41  # Acurite 986 Refrigerator / Freezer Thermometer
  protocol 42  # HIDEKI TS04 Temperature, Humidity, Wind and Rain Sensor
  protocol 43  # Watchman Sonic / Apollo Ultrasonic / Beckett Rocket oil tank monitor
  protocol 44  # CurrentCost Current Sensor
  protocol 45  # emonTx OpenEnergyMonitor
  protocol 46  # HT680 Remote control
  protocol 47  # Conrad S3318P, FreeTec NC-5849-913 temperature humidity sensor
  protocol 48  # Akhan 100F14 remote keyless entry
  protocol 49  # Quhwa
  protocol 50  # OSv1 Temperature Sensor
  protocol 51  # Proove / Nexa / KlikAanKlikUit Wireless Switch
  protocol 52  # Bresser Thermo-/Hygro-Sensor 3CH
  protocol 53  # Springfield Temperature and Soil Moisture
  protocol 54  # Oregon Scientific SL109H Remote Thermal Hygro Sensor
  protocol 55  # Acurite 606TX Temperature Sensor
  protocol 56  # TFA pool temperature sensor
  protocol 57  # Kedsum Temperature & Humidity Sensor, Pearl NC-7415
  protocol 58  # Blyss DC5-UK-WH
  protocol 59  # Steelmate TPMS
  protocol 60  # Schrader TPMS
# protocol 61  # LightwaveRF
# protocol 62  # Elro DB286A Doorbell
  protocol 63  # Efergy Optical
# protocol 64  # Honda Car Key
  protocol 67  # Radiohead ASK
  protocol 68  # Kerui PIR / Contact Sensor
  protocol 69  # Fine Offset WH1050 Weather Station
  protocol 70  # Honeywell Door/Window Sensor, 2Gig DW10/DW11, RE208 repeater
  protocol 71  # Maverick ET-732/733 BBQ Sensor
# protocol 72  # RF-tech
  protocol 73  # LaCrosse TX141-Bv2, TX141TH-Bv2, TX141-Bv3, TX141W, TX145wsdth, (TFA, ORIA) sensor
  protocol 74  # Acurite 00275rm,00276rm Temp/Humidity with optional probe
  protocol 75  # LaCrosse TX35DTH-IT, TFA Dostmann 30.3155 Temperature/Humidity sensor
  protocol 76  # LaCrosse TX29IT, TFA Dostmann 30.3159.IT Temperature sensor
  protocol 77  # Vaillant calorMatic VRT340f Central Heating Control
  protocol 78  # Fine Offset Electronics, WH25, WH32B, WH24, WH65B, HP1000, Misol WS2320 Temperature/Humidity/Pressure Sensor
  protocol 79  # Fine Offset Electronics, WH0530 Temperature/Rain Sensor
  protocol 80  # IBIS beacon
  protocol 81  # Oil Ultrasonic STANDARD FSK
  protocol 82  # Citroen TPMS
  protocol 83  # Oil Ultrasonic STANDARD ASK
  protocol 84  # Thermopro TP11 Thermometer
  protocol 85  # Solight TE44/TE66, EMOS E0107T, NX-6876-917
  protocol 86  # Wireless Smoke and Heat Detector GS 558
  protocol 87  # Generic wireless motion sensor
  protocol 88  # Toyota TPMS
  protocol 89  # Ford TPMS
  protocol 90  # Renault TPMS
  protocol 91  # inFactory, nor-tec, FreeTec NC-3982-913 temperature humidity sensor
  protocol 92  # FT-004-B Temperature Sensor
  protocol 93  # Ford Car Key
  protocol 94  # Philips outdoor temperature sensor (type AJ3650)
  protocol 95  # Schrader TPMS EG53MA4, PA66GF35
  protocol 96  # Nexa
  protocol 97  # Thermopro TP08/TP12/TP20 thermometer
  protocol 98  # GE Color Effects
  protocol 99  # X10 Security
  protocol 100 # Interlogix GE UTC Security Devices
# protocol 101 # Dish remote 6.3
  protocol 102 # SimpliSafe Home Security System (May require disabling automatic gain for KeyPad decodes)
  protocol 103 # Sensible Living Mini-Plant Moisture Sensor
  protocol 104 # Wireless M-Bus, Mode C&T, 100kbps (-f 868.95M -s 1200k)
  protocol 105 # Wireless M-Bus, Mode S, 32.768kbps (-f 868.3M -s 1000k)
# protocol 106 # Wireless M-Bus, Mode R, 4.8kbps (-f 868.33M)
# protocol 107 # Wireless M-Bus, Mode F, 2.4kbps
  protocol 108 # Hyundai WS SENZOR Remote Temperature Sensor
  protocol 109 # WT0124 Pool Thermometer
  protocol 110 # PMV-107J (Toyota) TPMS
  protocol 111 # Emos TTX201 Temperature Sensor
  protocol 112 # Ambient Weather TX-8300 Temperature/Humidity Sensor
  protocol 113 # Ambient Weather WH31E Thermo-Hygrometer Sensor, EcoWitt WH40 rain gauge
  protocol 114 # Maverick et73
  protocol 115 # Honeywell ActivLink, Wireless Doorbell
  protocol 116 # Honeywell ActivLink, Wireless Doorbell (FSK)
# protocol 117 # ESA1000 / ESA2000 Energy Monitor
# protocol 118 # Biltema rain gauge
  protocol 119 # Bresser Weather Center 5-in-1
  protocol 120 # Digitech XC-0324 / AmbientWeather FT005TH temp/hum sensor
  protocol 121 # Opus/Imagintronix XT300 Soil Moisture
# protocol 122 # FS20
# protocol 123 # Jansite TPMS Model TY02S
  protocol 124 # LaCrosse/ELV/Conrad WS7000/WS2500 weather sensors
  protocol 125 # TS-FT002 Wireless Ultrasonic Tank Liquid Level Meter With Temperature Sensor
  protocol 126 # Companion WTR001 Temperature Sensor
  protocol 127 # Ecowitt Wireless Outdoor Thermometer WH53/WH0280/WH0281A
  protocol 128 # DirecTV RC66RX Remote Control
# protocol 129 # Eurochron temperature and humidity sensor
  protocol 130 # IKEA Sparsnas Energy Meter Monitor
  protocol 131 # Microchip HCS200/HCS300 KeeLoq Hopping Encoder based remotes
  protocol 132 # TFA Dostmann 30.3196 T/H outdoor sensor
  protocol 133 # Rubicson 48659 Thermometer
  protocol 134 # Holman Industries iWeather WS5029 weather station (newer PCM)
  protocol 135 # Philips outdoor temperature sensor (type AJ7010)
  protocol 136 # ESIC EMT7110 power meter
  protocol 137 # Globaltronics QUIGG GT-TMBBQ-05
  protocol 138 # Globaltronics GT-WT-03 Sensor
  protocol 139 # Norgo NGE101
  protocol 140 # Elantra2012 TPMS
  protocol 141 # Auriol HG02832, HG05124A-DCF, Rubicson 48957 temperature/humidity sensor
  protocol 142 # Fine Offset Electronics/ECOWITT WH51, SwitchDoc Labs SM23 Soil Moisture Sensor
  protocol 143 # Holman Industries iWeather WS5029 weather station (older PWM)
  protocol 144 # TBH weather sensor
  protocol 145 # WS2032 weather station
  protocol 146 # Auriol AFW2A1 temperature/humidity sensor
  protocol 147 # TFA Drop Rain Gauge 30.3233.01
  protocol 148 # DSC Security Contact (WS4945)
  protocol 149 # ERT Standard Consumption Message (SCM)
# protocol 150 # Klimalogg
  protocol 151 # Visonic powercode
  protocol 152 # Eurochron EFTH-800 temperature and humidity sensor
  protocol 153 # Cotech 36-7959, SwitchDocLabs FT020T wireless weather station with USB
  protocol 154 # Standard Consumption Message Plus (SCMplus)
  protocol 155 # Fine Offset Electronics WH1080/WH3080 Weather Station (FSK)
  protocol 156 # Abarth 124 Spider TPMS
  protocol 157 # Missil ML0757 weather station
  protocol 158 # Sharp SPC775 weather station
  protocol 159 # Insteon
  protocol 160 # ERT Interval Data Message (IDM)
  protocol 161 # ERT Interval Data Message (IDM) for Net Meters
# protocol 162 # ThermoPro-TX2 temperature sensor
  protocol 163 # Acurite 590TX Temperature with optional Humidity
  protocol 164 # Security+ 2.0 (Keyfob)
  protocol 165 # TFA Dostmann 30.3221.02 T/H Outdoor Sensor
  protocol 166 # LaCrosse Technology View LTV-WSDTH01 Breeze Pro Wind Sensor
  protocol 167 # Somfy RTS
  protocol 168 # Schrader TPMS SMD3MA4 (Subaru)
# protocol 169 # Nice Flor-s remote control for gates
  protocol 170 # LaCrosse Technology View LTV-WR1 Multi Sensor
  protocol 171 # LaCrosse Technology View LTV-TH Thermo/Hygro Sensor
  protocol 172 # Bresser Weather Center 6-in-1, 7-in-1 indoor, soil, new 5-in-1, 3-in-1 wind gauge, Froggit WH6000, Ventus C8488A
  protocol 173 # Bresser Weather Center 7-in-1
  protocol 174 # EcoDHOME Smart Socket and MCEE Solar monitor
  protocol 175 # LaCrosse Technology View LTV-R1, LTV-R3 Rainfall Gauge, LTV-W1/W2 Wind Sensor
  protocol 176 # BlueLine Innovations Power Cost Monitor
  protocol 177 # Burnhard BBQ thermometer
  protocol 178 # Security+ (Keyfob)
  protocol 179 # Cavius smoke, heat and water detector
  protocol 180 # Jansite TPMS Model Solar
  protocol 181 # Amazon Basics Meat Thermometer
  protocol 182 # TFA Marbella Pool Thermometer
  protocol 183 # Auriol AHFL temperature/humidity sensor
  protocol 184 # Auriol AFT 77 B2 temperature sensor
  protocol 185 # Honeywell CM921 Wireless Programmable Room Thermostat
  protocol 186 # Hyundai TPMS (VDO)
  protocol 187 # RojaFlex shutter and remote devices
  protocol 188 # Marlec Solar iBoost+ sensors
  protocol 189 # Somfy io-homecontrol
  protocol 190 # Ambient Weather WH31L (FineOffset WH57) Lightning-Strike sensor
  protocol 191 # Markisol, E-Motion, BOFU, Rollerhouse, BF-30x, BF-415 curtain remote
  protocol 192 # Govee Water Leak Detector H5054, Door Contact Sensor B5023
  protocol 193 # Clipsal CMR113 Cent-a-meter power meter
  protocol 194 # Inkbird ITH-20R temperature humidity sensor
  protocol 195 # RainPoint soil temperature and moisture sensor
  protocol 196 # Atech-WS308 temperature sensor
  protocol 197 # Acurite Grill/Meat Thermometer 01185M
# protocol 198 # EnOcean ERP1
  protocol 199 # Linear Megacode Garage/Gate Remotes
# protocol 200 # Auriol 4-LD5661 temperature/rain sensor
  protocol 201 # Unbranded SolarTPMS for trucks
  protocol 202 # Funkbus / Instafunk (Berker, Gira, Jung)
  protocol 203 # Porsche Boxster/Cayman TPMS
  protocol 204 # Jasco/GE Choice Alert Security Devices
  protocol 205 # Telldus weather station FT0385R sensors
  protocol 206 # LaCrosse TX34-IT rain gauge
  protocol 207 # SmartFire Proflame 2 remote control
  protocol 208 # AVE TPMS
  protocol 209 # SimpliSafe Gen 3 Home Security System
  protocol 210 # Yale HSA (Home Security Alarm), YES-Alarmkit
  protocol 211 # Regency Ceiling Fan Remote (-f 303.75M to 303.96M)
  protocol 212 # Renault 0435R TPMS
  protocol 213 # Fine Offset Electronics WS80 weather station
  protocol 214 # EMOS E6016 weatherstation with DCF77
  protocol 215 # Emax W6, rebrand Altronics x7063/4, Optex 990040/50/51, Orium 13093/13123, Infactory FWS-1200, Newentor Q9, Otio 810025, Protmex PT3390A, Jula Marquant 014331/32, Weather Station or temperature/humidity sensor
# protocol 216 # ANT and ANT+ devices
  protocol 217 # EMOS E6016 rain gauge
  protocol 218 # Microchip HCS200/HCS300 KeeLoq Hopping Encoder based remotes (FSK)
  protocol 219 # Fine Offset Electronics WH45 air quality sensor
  protocol 220 # Maverick XR-30 BBQ Sensor
  protocol 221 # Fine Offset Electronics WN34 temperature sensor
  protocol 222 # Rubicson Pool Thermometer 48942
  protocol 223 # Badger ORION water meter, 100kbps (-f 916.45M -s 1200k)
  protocol 224 # GEO minim+ energy monitor
  protocol 225 # TyreGuard 400 TPMS
  protocol 226 # Kia TPMS (-s 1000k)
  protocol 227 # SRSmith Pool Light Remote Control SRS-2C-TX (-f 915M)
  protocol 228 # Neptune R900 flow meters
# protocol 229 # WEC-2103 temperature/humidity sensor
  protocol 230 # Vauno EN8822C
  protocol 231 # Govee Water Leak Detector H5054
  protocol 232 # TFA Dostmann 14.1504.V2 Radio-controlled grill and meat thermometer
# protocol 233 # CED7000 Shot Timer
  protocol 234 # Watchman Sonic Advanced / Plus
  protocol 235 # Oil Ultrasonic SMART FSK
  protocol 236 # Gasmate BA1008 meat thermometer
  protocol 237 # Flowis flow meters
<<<<<<< HEAD
  protocol 238 # Revolt NC-5642
=======
  protocol 238 # Wireless M-Bus, Mode T, 32.768kbps (-f 868.3M -s 1000k)
>>>>>>> fcdf538c

## Flex devices (command line option "-X")

# Some general decoder definitions for various devices, enable as needed.
#
# For details about decoder definition run "rtl_433 -X help"
#

# If you enable these decoders you'll likely want to add ",match=<YOUR-DEVICE-ID>"

# Elro DB270 - wireless doorbell
#
# Device information and test files:
# https://github.com/merbanan/rtl_433_tests/tree/master/tests/elro/db270/01
#
# Output sample:
# {"time" : "2018-02-14 19:11:16", "model" : "Elro_DB270", "count" : 4, "num_rows" : 4,
#  "rows" : [{"len" : 25, "data" : "ebeaaa8"}, {"len" : 25, "data" : "ebeaaa8"},
#            {"len" : 25, "data" : "ebeaaa8"}, {"len" : 25, "data" : "ebeaaa8"}]}
#
#decoder n=Elro_DB270,m=OOK_PWM,s=300,l=930,r=11000,g=1500,repeats>=4,bits=25

# Euroster 3000TX - programmable room thermostat
#
# Device information and test files:
# https://github.com/merbanan/rtl_433_tests/tree/master/tests/euroster/3000tx/01
#
# Output sample:
# {"time" : "2018-02-14 19:20:20", "model" : "Euroster_3000TX", "count" : 1, "num_rows" : 1,
#  "rows" : [{"len" : 32, "data" : "41150515"}]}
#
#decoder n=Euroster_3000TX,m=OOK_MC_ZEROBIT,s=1000,r=4800,bits=32

# Byron BY series door bell
#
# Device information and test files:
# https://github.com/merbanan/rtl_433_tests/tree/master/tests/Byron-BY101 and Byron-BY34
#
# Output sample:
# {"time" : "@1.572864s", "model" : "doorbell#1", "count" : 25, "num_rows" : 25, "rows" : [{"len" : 21, "data" : "e768c8"}, {"len" : 21, "data" : "e768c8"}, {"len" : 21, "data" : "e768c8"}, {"len" : 21, "data" : "e768c8"}, {"len" : 21, "data" : "e768c8"}, {"len" : 21, "data" : "e768c8"}, {"len" : 21, "data" : "e768c8"}, {"len" : 21, "data" : "e768c8"}, {"len" : 21, "data" : "e768c8"}, {"len" : 21, "data" : "e768c8"}, {"len" : 21, "data" : "e768c8"}, {"len" : 21, "data" : "e768c8"}, {"len" : 21, "data" : "e768c8"}, {"len" : 21, "data" : "e768c8"}, {"len" : 21, "data" : "e768c8"}, {"len" : 21, "data" : "e768c8"}, {"len" : 21, "data" : "e768c8"}, {"len" : 21, "data" : "e768c8"}, {"len" : 21, "data" : "e768c8"}, {"len" : 21, "data" : "e768c8"}, {"len" : 21, "data" : "e768c8"}, {"len" : 21, "data" : "e768c8"}, {"len" : 21, "data" : "e768c8"}, {"len" : 21, "data" : "e768c8"}, {"len" : 21, "data" : "e768c8"}]}
#decoder n=Byron_BY_Doorbell,m=OOK_PWM,s=500,l=1000,r=3300,g=1200,repeats>=4,bits=21,match={2}0x3

# Kerui alarm system (PIR and door sensors)
#  short is 333 us
#  long is 972 us
#  packet gap 11000 us
#decoder n=Kerui,m=OOK_PWM,s=333,l=972,r=11000,g=1100,bits=25,invert,get={20}:state,get=@20:{4}:event:[10:pir 14:open 7:close 11:tamper 15:battery_low]

# Golden Security GS-WDS07 door and window sensor
#  short is 476 us + 1344 us
#  long is 1364 us + 448 us
#  packet gap 13972 us
#decoder n=gswds07,m=OOK_PWM,s=476,l=1364,r=15000,g=1600,bits>=24,bits<=25,invert

# Generic SCV2260 4-button remote (see rtl_433_tests/tests/generic_remote/01)
#  short is 472 us + 1412 us
#  long is 1428 us + 472 us
#decoder n=generic_remote_01,m=OOK_PWM,s=472,l=1428,r=1800,g=1600,bits=25,invert,match=13cd,get=@16:{8}:event:[192:arm 12:disarm 3:home 48:sos]

# Generic PT2260 PIR (see rtl_433_tests/tests/PT2262/01)
#  short is 440 us + 1536 us
#  long is 1428 us + 548 us
#  packet gap 15348 us
#decoder n=pt2260_pir,m=OOK_PWM,s=440,l=1428,r=16000,g=1700,bits=25,invert,match=755555,countonly<|MERGE_RESOLUTION|>--- conflicted
+++ resolved
@@ -459,11 +459,8 @@
   protocol 235 # Oil Ultrasonic SMART FSK
   protocol 236 # Gasmate BA1008 meat thermometer
   protocol 237 # Flowis flow meters
-<<<<<<< HEAD
-  protocol 238 # Revolt NC-5642
-=======
   protocol 238 # Wireless M-Bus, Mode T, 32.768kbps (-f 868.3M -s 1000k)
->>>>>>> fcdf538c
+  protocol 239 # Revolt NC-5642
 
 ## Flex devices (command line option "-X")
 
