--- conflicted
+++ resolved
@@ -407,14 +407,7 @@
   protocol 184 # Auriol AFT 77 B2 temperature sensor
   protocol 185 # Honeywell CM921 Wireless Programmable Room Thermostat
   protocol 186 # Hyundai TPMS (VDO)
-<<<<<<< HEAD
   protocol 187 # Inkbird ITH-20R temperature humidity sensor
-=======
-  protocol 187 # RojaFlex shutter and remote devices
-  protocol 188 # Marlec Solar iBoost+ sensors
-  protocol 189 # Somfy io-homecontrol
-  protocol 190 # Ambient Weather (Fine Offset) WH31L Lightning-Strike sensor
->>>>>>> 479ab80c
 
 ## Flex devices (command line option "-X")
 
