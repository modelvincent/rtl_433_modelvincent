--- conflicted
+++ resolved
@@ -335,9 +335,6 @@
   protocol 151 # Visonic powercode
   protocol 152 # Eurochron EFTH-800 temperature and humidity sensor
   protocol 153 # Cotech 36-7959 wireless weather station with USB
-<<<<<<< HEAD
-  protocol 185 # Honeywell CM921 Wireless Programmable Room Thermostat
-=======
   protocol 154 # Standard Consumption Message Plus (SCMplus)
   protocol 155 # Fine Offset Electronics WH1080/WH3080 Weather Station (FSK)
   protocol 156 # Abarth 124 Spider TPMS
@@ -369,7 +366,7 @@
   protocol 182 # TFA Marbella Pool Thermometer
   protocol 183 # Auriol AHFL temperature/humidity sensor
   protocol 184 # Auriol AFT 77 B2 temperature sensor
->>>>>>> 11b510ef
+  protocol 185 # Honeywell CM921 Wireless Programmable Room Thermostat
 
 ## Flex devices (command line option "-X")
 
