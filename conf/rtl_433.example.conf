--- conflicted
+++ resolved
@@ -357,11 +357,8 @@
   protocol 173 # Bresser Weather Center 7-in-1
   protocol 174 # EcoDHOME Smart Socket and MCEE Solar monitor
   protocol 175 # LaCrosse Technology View LTV-R1 Rainfall Gauge
-<<<<<<< HEAD
-  protocol 176 # Acurite/Chaney 985 Refrigerator / Freezer Thermometer
-=======
   protocol 176 # BlueLine Power Monitor
->>>>>>> a20cd1a6
+  protocol 177 # Acurite/Chaney 985 Refrigerator / Freezer Thermometer
 
 ## Flex devices (command line option "-X")
 
