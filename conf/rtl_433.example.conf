# config for rtl_433

# A valid config line is a keyword followed by an argument to the end of line.
# Whitespace around the keyword is ignored, whitespace is space and tab
# Comments start with a hash sign, no inline comments, empty lines are ok.
#
# Boolean options can be true/false, yes/no, on/off, enable/disable, or 1/0
#
# All options will be applied in the order given, overwriting previous values
#
# Config files can be nested/stacked (use multiple -c and config_file = ).
#
# If no -c option is given the first found of this list will be loaded:
# - ./rtl_433.conf
# - ~/.config/rtl_433/rtl_433.conf
# - /usr/local/etc/rtl_433.conf
# - /etc/rtl_433.conf

## General options

# as command line option:
#   [-v] Increase verbosity (can be used multiple times).
#        -v : verbose, -vv : verbose decoders, -vvv : debug decoders, -vvvv : trace decoding).
# 0 = normal, 1 = verbose, 2 = verbose decoders, 3 = debug decoders, 4 = trace decoding
#verbose

# as command line option:
#   [-c <path>] Read config options from a file
#config_file

## Tuner options

# as command line option:
#   [-d <RTL-SDR USB device index>] (default: 0)
#   [-d :<RTL-SDR USB device serial (can be set with rtl_eeprom -s)>]
#   [-d "" Open default SoapySDR device
#   [-d driver=rtlsdr Open e.g. specific SoapySDR device
# default is "0" (RTL-SDR) or "" (SoapySDR)
device        0

# as command line option:
#   [-g <gain>] (default: 0 for auto)
# For RTL-SDR: gain in tenths of dB ("0" is auto).
# For SoapySDR: gain in dB for automatic distribution ("" is auto), or string of gain elements.
# E.g. "LNA=20,TIA=8,PGA=2" for LimeSDR.
gain          0

# as command line option:
#   [-t <settings>] apply a list of keyword=value settings for SoapySDR devices
# E.g. "antenna=A,bandwidth=4.5M,rfnotch_ctrl=false"
#settings      antenna=A,bandwidth=4.5M

# as command line option:
#   [-f <frequency>] [-f...] Receive frequency(s) (default: 433920000 Hz)
# default is "433.92M", other reasonable values are 315M, 345M, 915M and 868M
frequency     433.92M

# as command line option:
#   [-H <seconds>] Hop interval for polling of multiple frequencies (default: 600 seconds)
# default is "600" seconds, only used when multiple frequencies are given
hop_interval  600

# as command line option:
#   [-p <ppm_error] Correct rtl-sdr tuner frequency offset error (default: 0)
# default is "0"
ppm_error     0

# as command line option:
#   [-s <sample rate>] Set sample rate (default: 250000 Hz)
# default is "250k", other valid settings are 1024k, 2048k, 3200k
sample_rate   250k

## Demodulator options

# as command line option:
#   [-R <device>] Enable only the specified device decoding protocol (can be used multiple times)
# see "protocol" section below.

# as command line option:
#   [-G] Enable blacklisted device decoding protocols, for testing only.
#register_all false

# as command line option:
#   [-X <spec> | help] Add a general purpose decoder (prepend -R 0 to disable all decoders)
# see "decoder" section below.

# as command line option:
#   [-Y auto | classic | minmax] FSK pulse detector mode.
#pulse_detect auto

# as command line option:
#   [-Y level=<dB level>] Manual detection level used to determine pulses (-1.0 to -30.0) (0=auto).
#pulse_detect level=0

# as command line option:
#   [-Y minlevel=<dB level>] Manual minimum detection level used to determine pulses (-1.0 to -99.0).
#pulse_detect minlevel=-12

# as command line option:
#   [-Y minsnr=<dB level>] Minimum SNR to determine pulses (1.0 to 99.0).
#pulse_detect minsnr=9

# as command line option:
#   [-Y autolevel] Set minlevel automatically based on average estimated noise.
pulse_detect autolevel

# as command line option:
#   [-Y squelch] Skip frames below estimated noise level to lower cpu load.
pulse_detect squelch

# as command line option:
#   [-Y ampest | magest] Choose amplitude or magnitude level estimator.
pulse_detect magest

# as command line option:
#   [-n <value>] Specify number of samples to take (each sample is 2 bytes: 1 each of I & Q)
samples_to_read 0

## Analyze/Debug options

# as command line option:
#   [-a] Analyze mode. Print a textual description of the signal. Disables decoding
#analyze false

# as command line option:
#   [-A] Pulse Analyzer. Enable pulse analysis and decode attempt
analyze_pulses false

# as command line option:
#   [-b] Out block size: 262144 (default)
#out_block_size

# as command line option:
#   [-M time[:<options>]|protocol|level|noise[:<secs>]|stats|bits] Add various metadata to every output line.
# Use "time" to add current date and time meta data (preset for live inputs).
# Use "time:rel" to add sample position meta data (preset for read-file and stdin).
# Use "time:unix" to show the seconds since unix epoch as time meta data.
# Use "time:iso" to show the time with ISO-8601 format (YYYY-MM-DD"T"hh:mm:ss).
# Use "time:off" to remove time meta data.
# Use "time:usec" to add microseconds to date time meta data.
# Use "time:tz" to output time with timezone offset.
# Use "time:utc" to output time in UTC.
#   (this may also be accomplished by invocation with TZ environment variable set).
#   "usec" and "utc" can be combined with other options, eg. "time:unix:utc:usec".
# Use "protocol" / "noprotocol" to output the decoder protocol number meta data.
# Use "level" to add Modulation, Frequency, RSSI, SNR, and Noise meta data.
# Use "noise[:secs]" to report estimated noise level at intervals (default: 10 seconds).
# Use "stats[:[<level>][:<interval>]]" to report statistics (default: 600 seconds).
#   level 0: no report, 1: report successful devices, 2: report active devices, 3: report all
# Use "bits" to add bit representation to code outputs (for debug).
report_meta level
report_meta noise
report_meta stats
report_meta time:usec
report_meta protocol

# as command line option:
#   [-y <code>] Verify decoding of demodulated test data (e.g. "{25}fb2dd58") with enabled devices
#test_data {25}fb2dd58

## File I/O options

# as command line option:
#   [-S none|all|unknown|known] Signal auto save. Creates one file per signal.
#     Note: Saves raw I/Q samples (uint8 pcm, 2 channel). Preferred mode for generating test files.
signal_grabber none

# as command line option:
#   [-r <filename>] Read data from input file instead of a receiver
#read_file FILENAME.cu8

# as command line option:
#   [-w <filename>] Save data stream to output file (a '-' dumps samples to stdout)
#write_file FILENAME.cu8

# as command line option:
#   [-W <filename>] Save data stream to output file, overwrite existing file
#overwrite_file FILENAME.cu8

## Data output options

# as command line option:
#   [-F kv|json|csv|mqtt|influx|syslog|trigger|null] Produce decoded output in given format.
#     Without this option the default is KV output. Use "-F null" to remove the default.
#     Append output to file with :<filename> (e.g. -F csv:log.csv), defaults to stdout.
#     Specify MQTT server with e.g. -F mqtt://localhost:1883
#     Add MQTT options with e.g. -F "mqtt://host:1883,opt=arg"
#     MQTT options are: user=foo, pass=bar, retain[=0|1], <format>[=topic]
#     Supported MQTT formats: (default is all)
#       events: posts JSON event data
#       states: posts JSON state data
#       devices: posts device and sensor info in nested topics
#     The topic string will expand keys like [/model]
#     E.g. -F "mqtt://localhost:1883,user=USERNAME,pass=PASSWORD,retain=0,devices=rtl_433[/id]"
#     With MQTT each rtl_433 instance needs a distinct driver selection. The MQTT Client-ID is computed from the driver string.
#     If you use multiple RTL-SDR, perhaps set a serial and select by that (helps not to get the wrong antenna).
#     Specify InfluxDB 2.0 server with e.g. -F "influx://localhost:9999/api/v2/write?org=<org>&bucket=<bucket>,token=<authtoken>"
#     Specify InfluxDB 1.x server with e.g. -F "influx://localhost:8086/write?db=<db>&p=<password>&u=<user>"
#       Additional parameter -M time:unix:usec:utc for correct timestamps in InfluxDB recommended
#     Specify host/port for syslog with e.g. -F syslog:127.0.0.1:1514
# default is "kv", multiple outputs can be used.
output json

# as command line option:
#   [-K FILE | PATH | <tag> | <key>=<tag>] Add an expanded token or fixed tag to every output line.
# If <tag> is "FILE" or "PATH" an expanded token will be added.
# The <tag> can also be a GPSd URL, e.g.
#   -K gpsd,lat,lon" (report lat and lon keys from local gpsd)
#   -K loc=gpsd,lat,lon" (report lat and lon in loc object)
#   -K gpsd" (full json TPV report, in default "gps" object)
#   -K foo=gpsd://127.0.0.1:2947" (with key and address)
#   -K bar=gpsd,nmea" (NMEA deault GPGGA report)
#   -K rmc=gpsd,nmea,filter='$GPRMC'" (NMEA GPRMC report)
# Also <tag> can be a generic tcp address, e.g.
#   -K foo=tcp:localhost:4000" (read lines as TCP client)
#   -K bar=tcp://127.0.0.1:3000,init='subscribe tags\\r\\n'"
#   -K baz=tcp://127.0.0.1:5000,filter='a prefix to match'"
#output_tag mytag

# as command line option:
#   [-C] native|si|customary Convert units in decoded output.
# default is "native"
convert si

# as command line option:
#   [-T] specify number of seconds to run
#duration 0

# as command line option:
#   [-E] Stop after outputting successful event(s)
stop_after_successful_events false

## Protocols to enable (command line option "-R")

  protocol 1   # Silvercrest Remote Control
  protocol 2   # Rubicson Temperature Sensor
  protocol 3   # Prologue, FreeTec NC-7104, NC-7159-675 temperature sensor
  protocol 4   # Waveman Switch Transmitter
# protocol 6   # ELV EM 1000
# protocol 7   # ELV WS 2000
  protocol 8   # LaCrosse TX Temperature / Humidity Sensor
# protocol 10  # Acurite 896 Rain Gauge
  protocol 11  # Acurite 609TXC Temperature and Humidity Sensor
  protocol 12  # Oregon Scientific Weather Sensor
# protocol 13  # Mebus 433
# protocol 14  # Intertechno 433
  protocol 15  # KlikAanKlikUit Wireless Switch
  protocol 16  # AlectoV1 Weather Sensor (Alecto WS3500 WS4500 Ventus W155/W044 Oregon)
  protocol 17  # Cardin S466-TX2
  protocol 18  # Fine Offset Electronics, WH2, WH5, Telldus Temperature/Humidity/Rain Sensor
  protocol 19  # Nexus, FreeTec NC-7345, NX-3980, Solight TE82S, TFA 30.3209 temperature/humidity sensor
  protocol 20  # Ambient Weather F007TH, TFA 30.3208.02, SwitchDocLabs F016TH temperature sensor
  protocol 21  # Calibeur RF-104 Sensor
  protocol 22  # X10 RF
  protocol 23  # DSC Security Contact
# protocol 24  # Brennenstuhl RCS 2044
  protocol 25  # Globaltronics GT-WT-02 Sensor
  protocol 26  # Danfoss CFR Thermostat
  protocol 29  # Chuango Security Technology
  protocol 30  # Generic Remote SC226x EV1527
  protocol 31  # TFA-Twin-Plus-30.3049, Conrad KW9010, Ea2 BL999
  protocol 32  # Fine Offset Electronics WH1080/WH3080 Weather Station
  protocol 33  # WT450, WT260H, WT405H
  protocol 34  # LaCrosse WS-2310 / WS-3600 Weather Station
  protocol 35  # Esperanza EWS
  protocol 36  # Efergy e2 classic
# protocol 37  # Inovalley kw9015b, TFA Dostmann 30.3161 (Rain and temperature sensor)
  protocol 38  # Generic temperature sensor 1
  protocol 39  # WG-PB12V1 Temperature Sensor
  protocol 40  # Acurite 592TXR Temp/Humidity, 5n1 Weather Station, 6045 Lightning, 3N1, Atlas
  protocol 41  # Acurite 986 Refrigerator / Freezer Thermometer
  protocol 42  # HIDEKI TS04 Temperature, Humidity, Wind and Rain Sensor
  protocol 43  # Watchman Sonic / Apollo Ultrasonic / Beckett Rocket oil tank monitor
  protocol 44  # CurrentCost Current Sensor
  protocol 45  # emonTx OpenEnergyMonitor
  protocol 46  # HT680 Remote control
  protocol 47  # Conrad S3318P, FreeTec NC-5849-913 temperature humidity sensor
  protocol 48  # Akhan 100F14 remote keyless entry
  protocol 49  # Quhwa
  protocol 50  # OSv1 Temperature Sensor
  protocol 51  # Proove / Nexa / KlikAanKlikUit Wireless Switch
  protocol 52  # Bresser Thermo-/Hygro-Sensor 3CH
  protocol 53  # Springfield Temperature and Soil Moisture
  protocol 54  # Oregon Scientific SL109H Remote Thermal Hygro Sensor
  protocol 55  # Acurite 606TX Temperature Sensor
  protocol 56  # TFA pool temperature sensor
  protocol 57  # Kedsum Temperature & Humidity Sensor, Pearl NC-7415
  protocol 58  # Blyss DC5-UK-WH
  protocol 59  # Steelmate TPMS
  protocol 60  # Schrader TPMS
# protocol 61  # LightwaveRF
# protocol 62  # Elro DB286A Doorbell
  protocol 63  # Efergy Optical
# protocol 64  # Honda Car Key
  protocol 67  # Radiohead ASK
  protocol 68  # Kerui PIR / Contact Sensor
  protocol 69  # Fine Offset WH1050 Weather Station
  protocol 70  # Honeywell Door/Window Sensor, 2Gig DW10/DW11, RE208 repeater
  protocol 71  # Maverick ET-732/733 BBQ Sensor
# protocol 72  # RF-tech
  protocol 73  # LaCrosse TX141-Bv2, TX141TH-Bv2, TX141-Bv3, TX141W, TX145wsdth sensor
  protocol 74  # Acurite 00275rm,00276rm Temp/Humidity with optional probe
  protocol 75  # LaCrosse TX35DTH-IT, TFA Dostmann 30.3155 Temperature/Humidity sensor
  protocol 76  # LaCrosse TX29IT, TFA Dostmann 30.3159.IT Temperature sensor
  protocol 77  # Vaillant calorMatic VRT340f Central Heating Control
  protocol 78  # Fine Offset Electronics, WH25, WH32B, WH24, WH65B, HP1000 Temperature/Humidity/Pressure Sensor
  protocol 79  # Fine Offset Electronics, WH0530 Temperature/Rain Sensor
  protocol 80  # IBIS beacon
  protocol 81  # Oil Ultrasonic STANDARD FSK
  protocol 82  # Citroen TPMS
  protocol 83  # Oil Ultrasonic STANDARD ASK
  protocol 84  # Thermopro TP11 Thermometer
  protocol 85  # Solight TE44/TE66, EMOS E0107T, NX-6876-917
  protocol 86  # Wireless Smoke and Heat Detector GS 558
  protocol 87  # Generic wireless motion sensor
  protocol 88  # Toyota TPMS
  protocol 89  # Ford TPMS
  protocol 90  # Renault TPMS
  protocol 91  # inFactory, nor-tec, FreeTec NC-3982-913 temperature humidity sensor
  protocol 92  # FT-004-B Temperature Sensor
  protocol 93  # Ford Car Key
  protocol 94  # Philips outdoor temperature sensor (type AJ3650)
  protocol 95  # Schrader TPMS EG53MA4, PA66GF35
  protocol 96  # Nexa
  protocol 97  # Thermopro TP08/TP12/TP20 thermometer
  protocol 98  # GE Color Effects
  protocol 99  # X10 Security
  protocol 100 # Interlogix GE UTC Security Devices
# protocol 101 # Dish remote 6.3
  protocol 102 # SimpliSafe Home Security System (May require disabling automatic gain for KeyPad decodes)
  protocol 103 # Sensible Living Mini-Plant Moisture Sensor
  protocol 104 # Wireless M-Bus, Mode C&T, 100kbps (-f 868950000 -s 1200000)
  protocol 105 # Wireless M-Bus, Mode S, 32.768kbps (-f 868300000 -s 1000000)
# protocol 106 # Wireless M-Bus, Mode R, 4.8kbps (-f 868330000)
# protocol 107 # Wireless M-Bus, Mode F, 2.4kbps
  protocol 108 # Hyundai WS SENZOR Remote Temperature Sensor
  protocol 109 # WT0124 Pool Thermometer
  protocol 110 # PMV-107J (Toyota) TPMS
  protocol 111 # Emos TTX201 Temperature Sensor
  protocol 112 # Ambient Weather TX-8300 Temperature/Humidity Sensor
  protocol 113 # Ambient Weather WH31E Thermo-Hygrometer Sensor, EcoWitt WH40 rain gauge
  protocol 114 # Maverick et73
  protocol 115 # Honeywell ActivLink, Wireless Doorbell
  protocol 116 # Honeywell ActivLink, Wireless Doorbell (FSK)
# protocol 117 # ESA1000 / ESA2000 Energy Monitor
# protocol 118 # Biltema rain gauge
  protocol 119 # Bresser Weather Center 5-in-1
# protocol 120 # Digitech XC-0324 temperature sensor
  protocol 121 # Opus/Imagintronix XT300 Soil Moisture
# protocol 122 # FS20
# protocol 123 # Jansite TPMS Model TY02S
  protocol 124 # LaCrosse/ELV/Conrad WS7000/WS2500 weather sensors
  protocol 125 # TS-FT002 Wireless Ultrasonic Tank Liquid Level Meter With Temperature Sensor
  protocol 126 # Companion WTR001 Temperature Sensor
  protocol 127 # Ecowitt Wireless Outdoor Thermometer WH53/WH0280/WH0281A
  protocol 128 # DirecTV RC66RX Remote Control
# protocol 129 # Eurochron temperature and humidity sensor
  protocol 130 # IKEA Sparsnas Energy Meter Monitor
  protocol 131 # Microchip HCS200/HCS300 KeeLoq Hopping Encoder based remotes
  protocol 132 # TFA Dostmann 30.3196 T/H outdoor sensor
  protocol 133 # Rubicson 48659 Thermometer
  protocol 134 # Holman Industries iWeather WS5029 weather station (newer PCM)
  protocol 135 # Philips outdoor temperature sensor (type AJ7010)
  protocol 136 # ESIC EMT7110 power meter
  protocol 137 # Globaltronics QUIGG GT-TMBBQ-05
  protocol 138 # Globaltronics GT-WT-03 Sensor
  protocol 139 # Norgo NGE101
  protocol 140 # Elantra2012 TPMS
  protocol 141 # Auriol HG02832, HG05124A-DCF, Rubicson 48957 temperature/humidity sensor
  protocol 142 # Fine Offset Electronics/ECOWITT WH51, SwitchDoc Labs SM23 Soil Moisture Sensor
  protocol 143 # Holman Industries iWeather WS5029 weather station (older PWM)
  protocol 144 # TBH weather sensor
  protocol 145 # WS2032 weather station
  protocol 146 # Auriol AFW2A1 temperature/humidity sensor
  protocol 147 # TFA Drop Rain Gauge 30.3233.01
  protocol 148 # DSC Security Contact (WS4945)
  protocol 149 # ERT Standard Consumption Message (SCM)
# protocol 150 # Klimalogg
  protocol 151 # Visonic powercode
  protocol 152 # Eurochron EFTH-800 temperature and humidity sensor
  protocol 153 # Cotech 36-7959, SwitchDocLabs FT020T wireless weather station with USB
  protocol 154 # Standard Consumption Message Plus (SCMplus)
  protocol 155 # Fine Offset Electronics WH1080/WH3080 Weather Station (FSK)
  protocol 156 # Abarth 124 Spider TPMS
  protocol 157 # Missil ML0757 weather station
  protocol 158 # Sharp SPC775 weather station
  protocol 159 # Insteon
  protocol 160 # ERT Interval Data Message (IDM)
  protocol 161 # ERT Interval Data Message (IDM) for Net Meters
# protocol 162 # ThermoPro-TX2 temperature sensor
  protocol 163 # Acurite 590TX Temperature with optional Humidity
  protocol 164 # Security+ 2.0 (Keyfob)
  protocol 165 # TFA Dostmann 30.3221.02 T/H Outdoor Sensor
  protocol 166 # LaCrosse Technology View LTV-WSDTH01 Breeze Pro Wind Sensor
  protocol 167 # Somfy RTS
  protocol 168 # Schrader TPMS SMD3MA4 (Subaru)
# protocol 169 # Nice Flor-s remote control for gates
  protocol 170 # LaCrosse Technology View LTV-WR1 Multi Sensor
  protocol 171 # LaCrosse Technology View LTV-TH Thermo/Hygro Sensor
  protocol 172 # Bresser Weather Center 6-in-1, 7-in-1 indoor, new 5-in-1, 3-in-1 wind gauge, Froggit WH6000, Ventus C8488A
  protocol 173 # Bresser Weather Center 7-in-1
  protocol 174 # EcoDHOME Smart Socket and MCEE Solar monitor
  protocol 175 # LaCrosse Technology View LTV-R1, LTV-R3 Rainfall Gauge, LTV-W1 Wind Sensor
  protocol 176 # BlueLine Innovations Power Cost Monitor
  protocol 177 # Burnhard BBQ thermometer
  protocol 178 # Security+ (Keyfob)
  protocol 179 # Cavius smoke, heat and water detector
  protocol 180 # Jansite TPMS Model Solar
  protocol 181 # Amazon Basics Meat Thermometer
  protocol 182 # TFA Marbella Pool Thermometer
  protocol 183 # Auriol AHFL temperature/humidity sensor
  protocol 184 # Auriol AFT 77 B2 temperature sensor
  protocol 185 # Honeywell CM921 Wireless Programmable Room Thermostat
  protocol 186 # Hyundai TPMS (VDO)
  protocol 187 # RojaFlex shutter and remote devices
  protocol 188 # Marlec Solar iBoost+ sensors
  protocol 189 # Somfy io-homecontrol
  protocol 190 # Ambient Weather WH31L (FineOffset WH57) Lightning-Strike sensor
  protocol 191 # Markisol, E-Motion, BOFU, Rollerhouse, BF-30x, BF-415 curtain remote
  protocol 192 # Govee Water Leak Detector H5054, Door Contact Sensor B5023
  protocol 193 # Clipsal CMR113 Cent-a-meter power meter
  protocol 194 # Inkbird ITH-20R temperature humidity sensor
  protocol 195 # RainPoint soil temperature and moisture sensor
  protocol 196 # Atech-WS308 temperature sensor
  protocol 197 # Acurite Grill/Meat Thermometer 01185M
# protocol 198 # EnOcean ERP1
  protocol 199 # Linear Megacode Garage/Gate Remotes
# protocol 200 # Auriol 4-LD5661 temperature/rain sensor
  protocol 201 # Unbranded SolarTPMS for trucks
  protocol 202 # Funkbus / Instafunk (Berker, Gira, Jung)
  protocol 203 # Porsche Boxster/Cayman TPMS
  protocol 204 # Jasco/GE Choice Alert Security Devices
  protocol 205 # Telldus weather station FT0385R sensors
  protocol 206 # LaCrosse TX34-IT rain gauge
  protocol 207 # SmartFire Proflame 2 remote control
  protocol 208 # AVE TPMS
  protocol 209 # SimpliSafe Gen 3 Home Security System
  protocol 210 # Yale HSA (Home Security Alarm), YES-Alarmkit
  protocol 211 # Regency Ceiling Fan Remote (-f 303.75M to 303.96M)
<<<<<<< HEAD
  protocol 212 # Honeywell Ceiling Fan Remote (-f 314.92M)
# protocol 213 # Heatilator Gas Log Remote
=======
>>>>>>> abc68c80

## Flex devices (command line option "-X")

# Some general decoder definitions for various devices, enable as needed.
#
# For details about decoder definition run "rtl_433 -X help"
#

# If you enable these decoders you'll likely want to add ",match=<YOUR-DEVICE-ID>"

# Elro DB270 - wireless doorbell
#
# Device information and test files:
# https://github.com/merbanan/rtl_433_tests/tree/master/tests/elro/db270/01
#
# Output sample:
# {"time" : "2018-02-14 19:11:16", "model" : "Elro_DB270", "count" : 4, "num_rows" : 4,
#  "rows" : [{"len" : 25, "data" : "ebeaaa8"}, {"len" : 25, "data" : "ebeaaa8"},
#            {"len" : 25, "data" : "ebeaaa8"}, {"len" : 25, "data" : "ebeaaa8"}]}
#
#decoder n=Elro_DB270,m=OOK_PWM,s=300,l=930,r=11000,g=1500,repeats>=4,bits=25

# Euroster 3000TX - programmable room thermostat
#
# Device information and test files:
# https://github.com/merbanan/rtl_433_tests/tree/master/tests/euroster/3000tx/01
#
# Output sample:
# {"time" : "2018-02-14 19:20:20", "model" : "Euroster_3000TX", "count" : 1, "num_rows" : 1,
#  "rows" : [{"len" : 32, "data" : "41150515"}]}
#
#decoder n=Euroster_3000TX,m=OOK_MC_ZEROBIT,s=1000,r=4800,bits=32

# Byron BY series door bell
#
# Device information and test files:
# https://github.com/merbanan/rtl_433_tests/tree/master/tests/Byron-BY101 and Byron-BY34
#
# Output sample:
# {"time" : "@1.572864s", "model" : "doorbell#1", "count" : 25, "num_rows" : 25, "rows" : [{"len" : 21, "data" : "e768c8"}, {"len" : 21, "data" : "e768c8"}, {"len" : 21, "data" : "e768c8"}, {"len" : 21, "data" : "e768c8"}, {"len" : 21, "data" : "e768c8"}, {"len" : 21, "data" : "e768c8"}, {"len" : 21, "data" : "e768c8"}, {"len" : 21, "data" : "e768c8"}, {"len" : 21, "data" : "e768c8"}, {"len" : 21, "data" : "e768c8"}, {"len" : 21, "data" : "e768c8"}, {"len" : 21, "data" : "e768c8"}, {"len" : 21, "data" : "e768c8"}, {"len" : 21, "data" : "e768c8"}, {"len" : 21, "data" : "e768c8"}, {"len" : 21, "data" : "e768c8"}, {"len" : 21, "data" : "e768c8"}, {"len" : 21, "data" : "e768c8"}, {"len" : 21, "data" : "e768c8"}, {"len" : 21, "data" : "e768c8"}, {"len" : 21, "data" : "e768c8"}, {"len" : 21, "data" : "e768c8"}, {"len" : 21, "data" : "e768c8"}, {"len" : 21, "data" : "e768c8"}, {"len" : 21, "data" : "e768c8"}]}
#decoder n=Byron_BY_Doorbell,m=OOK_PWM,s=500,l=1000,r=3300,g=1200,repeats>=4,bits=21,match={2}0x3

# Kerui alarm system (PIR and door sensors)
#  short is 333 us
#  long is 972 us
#  packet gap 11000 us
#decoder n=Kerui,m=OOK_PWM,s=333,l=972,r=11000,g=1100,bits=25,invert,get={20}:state,get=@20:{4}:event:[10:pir 14:open 7:close 11:tamper 15:battery_low]

# Golden Security GS-WDS07 door and window sensor
#  short is 476 us + 1344 us
#  long is 1364 us + 448 us
#  packet gap 13972 us
#decoder n=gswds07,m=OOK_PWM,s=476,l=1364,r=15000,g=1600,bits>=24,bits<=25,invert

# Generic SCV2260 4-button remote (see rtl_433_tests/tests/generic_remote/01)
#  short is 472 us + 1412 us
#  long is 1428 us + 472 us
#decoder n=generic_remote_01,m=OOK_PWM,s=472,l=1428,r=1800,g=1600,bits=25,invert,match=13cd,get=@16:{8}:event:[192:arm 12:disarm 3:home 48:sos]

# Generic PT2260 PIR (see rtl_433_tests/tests/PT2262/01)
#  short is 440 us + 1536 us
#  long is 1428 us + 548 us
#  packet gap 15348 us
#decoder n=pt2260_pir,m=OOK_PWM,s=440,l=1428,r=16000,g=1700,bits=25,invert,match=755555,countonly<|MERGE_RESOLUTION|>--- conflicted
+++ resolved
@@ -437,11 +437,6 @@
   protocol 209 # SimpliSafe Gen 3 Home Security System
   protocol 210 # Yale HSA (Home Security Alarm), YES-Alarmkit
   protocol 211 # Regency Ceiling Fan Remote (-f 303.75M to 303.96M)
-<<<<<<< HEAD
-  protocol 212 # Honeywell Ceiling Fan Remote (-f 314.92M)
-# protocol 213 # Heatilator Gas Log Remote
-=======
->>>>>>> abc68c80
 
 ## Flex devices (command line option "-X")
 
