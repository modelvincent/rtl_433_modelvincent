/** @file
    Various Oregon Scientific protocols.

    Copyright (C) 2015 Helge Weissig, Denis Bodor, Tommy Vestermark, Karl Lattimer,
    deennoo, pclov3r, onlinux, Pasquale Fiorillo.

    This program is free software; you can redistribute it and/or modify
    it under the terms of the GNU General Public License as published by
    the Free Software Foundation; either version 2 of the License, or
    (at your option) any later version.
*/

#include "decoder.h"

/// Documentation for Oregon Scientific protocols can be found here:
/// http://wmrx00.sourceforge.net/Arduino/OregonScientific-RF-Protocols.pdf
// Sensors ID
#define ID_THGR122N 0x1d20
#define ID_THGR968  0x1d30
#define ID_BHTR968  0x5d60
#define ID_RGR968   0x2d10
#define ID_THR228N  0xec40
#define ID_THN132N  0xec40 // same as THR228N but different packet size
#define ID_RTGN318  0x0cc3 // warning: id is from 0x0cc3 and 0xfcc3
#define ID_RTGN129  0x0cc3 // same as RTGN318 but different packet size
#define ID_THGR810  0xf824
#define ID_THN802   0xc844
#define ID_PCR800   0x2914
#define ID_PCR800a  0x2d14 // Different PCR800 ID - AU version I think
#define ID_THGR81   0xf824
#define ID_WGR800   0x1984
#define ID_WGR968   0x3d00
#define ID_UV800    0xd874
<<<<<<< HEAD
#define ID_THN129   0xcc43  // THN129 Temp only
#define ID_RTHN129  0x0cd3  // RTHN129 Temp, clock sensors
#define ID_BTHGN129 0x5d53  // Baro, Temp, Hygro sensor
=======
#define ID_THN129   0xcc43 // THN129 Temp only
#define ID_BTHGN129 0x5d53 // Baro, Temp, Hygro sensor
>>>>>>> 0c4c333f
#define ID_UVR128   0xec70

float get_os_temperature(unsigned char *message, unsigned int sensor_id)
{
    // sensor ID included    to support sensors with temp in different position
    float temp_c = 0;
    temp_c = (((message[5]>>4)*100)+((message[4]&0x0f)*10) + ((message[4]>>4)&0x0f)) / 10.0F;
    if (message[5] & 0x0f)
        temp_c = -temp_c;
    return temp_c;
}

float get_os_rain_rate(unsigned char *message, unsigned int sensor_id)
{
    float rain_rate = 0;        // Nibbles 11..8 rain rate, LSD = 0.01 inches per hour
    rain_rate = (((message[5]&0x0f) * 1000) +((message[5]>>4)*100)+((message[4]&0x0f)*10) + ((message[4]>>4)&0x0f)) / 100.0F;
    return rain_rate;
}

float get_os_total_rain(unsigned char *message, unsigned int sensor_id)
{
    float total_rain = 0.0F; // Nibbles 17..12 Total rain, LSD = 0.001, 543210 = 012.345 inches
    total_rain = (message[8]&0x0f) * 100.0F +((message[8]>>4)&0x0f)*10.0F     +(message[7]&0x0f)
     + ((message[7]>>4)&0x0f) / 10.0F + (message[6]&0x0f) / 100.0F + ((message[6]>>4)&0x0f)/1000.0F;
    return total_rain;
}

unsigned int get_os_humidity(unsigned char *message, unsigned int sensor_id)
{
    // sensor ID included to support sensors with humidity in different position
    int humidity = 0;
    humidity = ((message[6]&0x0f)*10)+(message[6]>>4);
    return humidity;
}

float get_os_pressure(r_device *decoder, unsigned char *message, unsigned int sensor_id)
{
    // sensor ID included to support sensors with pressure in different position/format
    if (decoder->verbose) {
        fprintf(stdout, " raw pressure data : %02x %02x\n", (int)message[8], (int)message[7]);
    }
    // Pressure is given in inHg, but we really can't use that.
    // Let's convert to hPa. 1 inHg equals 33.8639 HPa
    float pressure = ((message[8]<<4)+message[7]) / 100.0 * 33.8639;
    return pressure;
}


unsigned int get_os_uv(unsigned char *message, unsigned int sensor_id)
{
    // sensor ID included to support sensors with uv in different position
    int uvidx = 0;
    uvidx = ((message[4]&0x0f)*10)+(message[4]>>4);
    return uvidx;
}

<<<<<<< HEAD
unsigned int get_os_channel(unsigned char *message, unsigned int sensor_id) {
  // sensor ID included to support sensors with channel in different position
  int channel = 0;
  channel = ((message[2] >> 4)&0x0f);
  if ((channel == 4) && (sensor_id & 0x0fff) != ID_RTGN318 && sensor_id != ID_THGR810 && (sensor_id & 0x0fff) != ID_RTHN129)
    channel = 3; // sensor 3 channel number is 0x04
  return channel;
=======
unsigned int get_os_channel(unsigned char *message, unsigned int sensor_id)
{
    // sensor ID included to support sensors with channel in different position
    int channel = 0;
    channel = ((message[2] >> 4)&0x0f);
    if ((channel == 4) && (sensor_id & 0x0fff) != ID_RTGN318 && sensor_id != ID_THGR810)
        channel = 3; // sensor 3 channel number is 0x04
    return channel;
>>>>>>> 0c4c333f
}

unsigned int get_os_battery(unsigned char *message, unsigned int sensor_id)
{
    // sensor ID included to support sensors with battery in different position
    int battery_low = 0;
    battery_low = (message[3] >> 2 & 0x01);
    return battery_low;
}

unsigned int get_os_rollingcode(unsigned char *message, unsigned int sensor_id)
{
    // sensor ID included to support sensors with rollingcode in different position
    int rc = 0;
    rc = (message[2]&0x0F) + (message[3]&0xF0);
    return rc;
}

unsigned short int power(const unsigned char* d)
{
    unsigned short int val = 0;
    val = (d[4] << 8) + d[3];
    val = val & 0xFFF0;
    val = val * 1.00188;
    return val;
}

unsigned long long total(const unsigned char* d)
{
    unsigned long long val = 0;
    if ((d[1]&0x0F) == 0) {
        // Sensor returns total only if nibble#4 == 0
        val = (unsigned long long)d[10]<< 40;
        val += (unsigned long long)d[9] << 32;
        val += (unsigned long)d[8]<<24;
        val += (unsigned long)d[7] << 16;
        val += d[6] << 8;
        val += d[5];
    }
    return val;
}

static int validate_os_checksum(r_device *decoder, unsigned char *msg, int checksum_nibble_idx)
{
    // Oregon Scientific v2.1 and v3 checksum is a    1 byte    'sum of nibbles' checksum.
    // with the 2 nibbles of the checksum byte    swapped.
    int i;
    unsigned int checksum, sum_of_nibbles=0;
    for (i=0; i<(checksum_nibble_idx-1);i+=2) {
        unsigned char val=msg[i>>1];
        sum_of_nibbles += ((val>>4) + (val &0x0f));
    }
    if (checksum_nibble_idx & 1) {
        sum_of_nibbles += (msg[checksum_nibble_idx>>1]>>4);
        checksum = (msg[checksum_nibble_idx>>1] & 0x0f) | (msg[(checksum_nibble_idx+1)>>1]&0xf0);
    }
    else {
        checksum = (msg[checksum_nibble_idx>>1]>>4) | ((msg[checksum_nibble_idx>>1]&0x0f)<<4);
    }
    sum_of_nibbles &= 0xff;

    if (sum_of_nibbles == checksum) {
        return 0;
    }
    else {
        if (decoder->verbose) {
            fprintf(stderr, "Checksum error in Oregon Scientific message.    Expected: %02x    Calculated: %02x\n", checksum, sum_of_nibbles);
            bitrow_printf(msg, ((checksum_nibble_idx + 4) >> 1) * 8, "Message: ");
        }
        return 1;
    }
}

static int validate_os_v2_message(r_device *decoder, unsigned char *msg, int bits_expected, int valid_v2_bits_received,
        int nibbles_in_checksum)
{
    // Oregon scientific v2.1 protocol sends each bit using the complement of the bit, then the bit    for better error checking.    Compare number of valid bits processed vs number expected
    if (bits_expected == valid_v2_bits_received) {
        return (validate_os_checksum(decoder, msg, nibbles_in_checksum));
    }
    else {
        if (decoder->verbose) {
            fprintf(stderr, "Bit validation error on Oregon Scientific message.    Expected %d bits, received error after bit %d \n",                bits_expected, valid_v2_bits_received);
            bitrow_printf(msg, bits_expected, "Message: ");
        }
    }
    return 1;
}

static int oregon_scientific_v2_1_parser(r_device *decoder, bitbuffer_t *bitbuffer)
{
    bitrow_t *bb = bitbuffer->bb;
    // Check 2nd and 3rd bytes of stream for possible Oregon Scientific v2.1 sensor data (skip first byte to get past sync/startup bit errors)
    if (((bb[0][1] == 0x55) && (bb[0][2] == 0x55)) ||
            ((bb[0][1] == 0xAA) && (bb[0][2] == 0xAA))) {
        int i,j;
        unsigned char msg[BITBUF_COLS] = {0};

        // Possible    v2.1 Protocol message
        int num_valid_v2_bits = 0;

        unsigned int sync_test_val = ((unsigned)bb[0][3]<<24) | (bb[0][4]<<16) | (bb[0][5]<<8) | (bb[0][6]);
        int dest_bit = 0;
        int pattern_index;
        // Could be extra/dropped bits in stream.    Look for sync byte at expected position +/- some bits in either direction
        for (pattern_index=0; pattern_index<8; pattern_index++) {
            unsigned int mask         = (unsigned int) (0xffff0000>>pattern_index);
            unsigned int pattern    = (unsigned int)(0x55990000>>pattern_index);
            unsigned int pattern2 = (unsigned int)(0xaa990000>>pattern_index);

            if (decoder->verbose) {
                fprintf(stdout, "OS v2.1 sync byte search - test_val=%08x pattern=%08x    mask=%08x\n", sync_test_val, pattern, mask);
            }

            if (((sync_test_val & mask) == pattern) ||
                    ((sync_test_val & mask) == pattern2)) {

                //    Found sync byte - start working on decoding the stream data.
                // pattern_index indicates    where sync nibble starts, so now we can find the start of the payload
                int start_byte = 5 + (pattern_index>>3);
                int start_bit = pattern_index & 0x07;
                if (decoder->verbose) {
                    fprintf(stdout, "OS v2.1 Sync test val %08x found, starting decode at byte index %d bit %d\n", sync_test_val, start_byte, start_bit);
                }
                int bits_processed = 0;
                unsigned char last_bit_val = 0;
                j=start_bit;
                for (i=start_byte;i<BITBUF_COLS;i++) {
                    while (j<8) {
                        if (bits_processed & 0x01) {
                            unsigned char bit_val = ((bb[0][i] & (0x80 >> j)) >> (7-j));

                            // check if last bit received was the complement of the current bit
                            if ((num_valid_v2_bits == 0) && (last_bit_val == bit_val))
                                num_valid_v2_bits = bits_processed; // record position of first bit in stream that doesn't verify correctly
                            last_bit_val = bit_val;

                            // copy every other bit from source stream to dest packet
                            msg[dest_bit>>3] |= (((bb[0][i] & (0x80 >> j)) >> (7-j)) << (7-(dest_bit & 0x07)));

                            //fprintf(stdout,"i=%d j=%d dest_bit=%02x bb=%02x msg=%02x\n",i, j, dest_bit, bb[0][i], msg[dest_bit>>3]);
                            if ((dest_bit & 0x07) == 0x07) {
                                // after assembling each dest byte, flip bits in each nibble to convert from lsb to msb bit ordering
                                int k = (dest_bit>>3);
                                unsigned char indata = msg[k];
                                // flip the 4 bits in the upper and lower nibbles
                                msg[k] = ((indata & 0x11) << 3) | ((indata & 0x22) << 1) |
                                        ((indata & 0x44) >> 1) | ((indata & 0x88) >> 3);
                            }
                            dest_bit++;
                        }
                        else {
                            last_bit_val = ((bb[0][i] & (0x80 >> j)) >> (7-j)); // used for v2.1 bit error detection
                        }
                        bits_processed++;
                        j++;
                    }
                    j=0;
                }
                break;
            } //if (sync_test_val...
        } // for (pattern...

        data_t *data;

        int sensor_id = (msg[0] << 8) | msg[1];
        if ((sensor_id == ID_THGR122N) || (sensor_id == ID_THGR968)) {
            if (validate_os_v2_message(decoder, msg, 153, num_valid_v2_bits, 15) == 0) {
                data = data_make(
                        "brand",                 "",                        DATA_STRING, "OS",
                        "model",                 "",                        DATA_STRING, (sensor_id == ID_THGR122N) ? _X("Oregon-THGR122N","THGR122N"): _X("Oregon-THGR968","THGR968"),
                        "id",                        "House Code",    DATA_INT,        get_os_rollingcode(msg, sensor_id),
                        "channel",             "Channel",         DATA_INT,        get_os_channel(msg, sensor_id),
                        "battery",             "Battery",         DATA_STRING, get_os_battery(msg, sensor_id) ? "LOW" : "OK",
                        "temperature_C", "Temperature", DATA_FORMAT, "%.02f C", DATA_DOUBLE, get_os_temperature(msg, sensor_id),
                        "humidity",            "Humidity",        DATA_FORMAT, "%u %%",     DATA_INT,        get_os_humidity(msg, sensor_id),
                        NULL);
                decoder_output_data(decoder, data);
            }
            return 1;
        }
        else if (sensor_id == ID_WGR968) {
            if (validate_os_v2_message(decoder, msg, 189, num_valid_v2_bits, 17) == 0) {
                float quadrant = (((msg[4] &0x0f)*10) + ((msg[4]>>4)&0x0f) + (((msg[5]>>4)&0x0f) * 100));
                float avgWindspeed = ((msg[7]>>4)&0x0f) / 10.0F + (msg[7]&0x0f) *1.0F + ((msg[8]>>4)&0x0f) / 10.0F;
                float gustWindspeed = (msg[5]&0x0f) /10.0F + ((msg[6]>>4)&0x0f) *1.0F + (msg[6]&0x0f) / 10.0F;
                data = data_make(
                        "brand",            "",                     DATA_STRING, "OS",
                        "model",            "",                     DATA_STRING, _X("Oregon-WGR968","WGR968"),
                        "id",                 "House Code", DATA_INT,        get_os_rollingcode(msg, sensor_id),
                        "channel",        "Channel",        DATA_INT,        get_os_channel(msg, sensor_id),
                        "battery",        "Battery",        DATA_STRING, get_os_battery(msg, sensor_id) ? "LOW" : "OK",
                        "gust",             "Gust",             DATA_FORMAT, "%2.1f m/s",DATA_DOUBLE, gustWindspeed,
                        "average",        "Average",        DATA_FORMAT, "%2.1f m/s",DATA_DOUBLE, avgWindspeed,
                        "direction",    "Direction",    DATA_FORMAT, "%3.1f degrees",DATA_DOUBLE, quadrant,
                        NULL);
                decoder_output_data(decoder, data);
            }
            return 1;
        }
        else if (sensor_id == ID_BHTR968) {
            if (validate_os_v2_message(decoder, msg, 185, num_valid_v2_bits, 19) == 0) {
                unsigned int comfort = msg[7] >>4;
                char *comfort_str="Normal";
                if            (comfort == 4)     comfort_str = "Comfortable";
                else if (comfort == 8)     comfort_str = "Dry";
                else if (comfort == 0xc) comfort_str = "Humid";
                unsigned int forecast = msg[9]>>4;
                char *forecast_str="Cloudy";
                if            (forecast == 3)     forecast_str = "Rainy";
                else if (forecast == 6)     forecast_str = "Partly Cloudy";
                else if (forecast == 0xc) forecast_str = "Sunny";
                float temp_c = get_os_temperature(msg, sensor_id);
                float pressure = ((msg[7] & 0x0f) | (msg[8] & 0xf0)) + 856;
                // fprintf(stdout,"Weather Sensor BHTR968    Indoor        Temp: %3.1fC    %3.1fF     Humidity: %d%%", temp_c, ((temp_c*9)/5)+32, get_os_humidity(msg, sensor_id));
                // fprintf(stdout, " (%s) Pressure: %dmbar (%s)\n", comfort_str, ((msg[7] & 0x0f) | (msg[8] & 0xf0))+856, forecast_str);
                data = data_make(
                        "brand",            "",                             DATA_STRING, "OS",
                        "model",            "",                             DATA_STRING, _X("Oregon-BHTR968","BHTR968"),
                        "id",                 "House Code",         DATA_INT,        get_os_rollingcode(msg, sensor_id),
                        "channel",        "Channel",                DATA_INT,        get_os_channel(msg, sensor_id),
                        "battery",        "Battery",                DATA_STRING, get_os_battery(msg, sensor_id) ? "LOW" : "OK",
                        "temperature_C",    "Celsius",        DATA_FORMAT, "%.02f C", DATA_DOUBLE, temp_c,
                        "humidity",     "Humidity",             DATA_FORMAT, "%u %%",     DATA_INT,        get_os_humidity(msg, sensor_id),
                        "pressure_hPa",    "Pressure",        DATA_FORMAT, "%.0f hPa",     DATA_DOUBLE, pressure,
                        NULL);
                decoder_output_data(decoder, data);
            }
            return 1;
        }
        else if (sensor_id == ID_RGR968) {
            if (validate_os_v2_message(decoder, msg, 161, num_valid_v2_bits, 16) == 0) {
                float rain_rate = (((msg[4] &0x0f)*100)+((msg[4]>>4)*10) + ((msg[5]>>4)&0x0f)) /10.0F;
                float total_rain = (((msg[7]&0xf)*10000)+((msg[7]>>4)*1000) + ((msg[6]&0xf)*100)+((msg[6]>>4)*10) + (msg[5]&0xf))/10.0F;

                data = data_make(
                        "brand",            "",                     DATA_STRING, "OS",
                        "model",            "",                     DATA_STRING, _X("Oregon-RGR968","RGR968"),
                        "id",                 "House Code", DATA_INT,        get_os_rollingcode(msg, sensor_id),
                        "channel",        "Channel",        DATA_INT,        get_os_channel(msg, sensor_id),
                        "battery",        "Battery",        DATA_STRING, get_os_battery(msg, sensor_id) ? "LOW" : "OK",
                        "rain_rate",    "Rain Rate",    DATA_FORMAT, "%.02f mm/hr", DATA_DOUBLE, rain_rate,
                        "total_rain", "Total Rain", DATA_FORMAT, "%.02f mm", DATA_DOUBLE, total_rain,
                        NULL);
                decoder_output_data(decoder, data);
            }
            return 1;
        }
        else if (sensor_id == ID_THR228N && num_valid_v2_bits==153) {
            if (validate_os_v2_message(decoder, msg, 153, num_valid_v2_bits, 12) == 0) {

                float temp_c = get_os_temperature(msg, sensor_id);
                data = data_make(
                        "brand",                 "",                        DATA_STRING, "OS",
                        "model",                 "",                        DATA_STRING, _X("Oregon-THR228N","THR228N"),
                        "id",                        "House Code",    DATA_INT,        get_os_rollingcode(msg, sensor_id),
                        "channel",             "Channel",         DATA_INT,        get_os_channel(msg, sensor_id),
                        "battery",             "Battery",         DATA_STRING, get_os_battery(msg, sensor_id) ? "LOW" : "OK",
                        "temperature_C",    "Celsius",        DATA_FORMAT, "%.02f C", DATA_DOUBLE, temp_c,
                        NULL);
                decoder_output_data(decoder, data);
            }
            return 1;
        }
        else if (sensor_id == ID_THN132N && num_valid_v2_bits==129) {
            if (validate_os_v2_message(decoder, msg, 129, num_valid_v2_bits, 12) == 0) {

                float temp_c = get_os_temperature(msg, sensor_id);
                data = data_make(
                        "brand",                 "",                        DATA_STRING, "OS",
                        "model",                 "",                        DATA_STRING, _X("Oregon-THN132N","THN132N"),
                        "id",                        "House Code",    DATA_INT,        get_os_rollingcode(msg, sensor_id),
                        "channel",             "Channel",         DATA_INT,        get_os_channel(msg, sensor_id),
                        "battery",             "Battery",         DATA_STRING, get_os_battery(msg, sensor_id) ? "LOW" : "OK",
                        "temperature_C",    "Celsius",        DATA_FORMAT, "%.02f C", DATA_DOUBLE, temp_c,
                        NULL);
                decoder_output_data(decoder, data);
            }
            return 1;
        }
        else if ((sensor_id & 0x0fff) == ID_RTGN129 && num_valid_v2_bits==161) {
            if (validate_os_v2_message(decoder, msg, 161, num_valid_v2_bits, 15) == 0) {
                float temp_c = get_os_temperature(msg, sensor_id);
                data = data_make(
                        "brand",                 "",                        DATA_STRING, "OS",
                        "model",                 "",                        DATA_STRING, _X("Oregon-RTGN129","RTGN129"),
                        "id",                        "House Code",    DATA_INT,        get_os_rollingcode(msg, sensor_id),
                        "channel",             "Channel",         DATA_INT,        get_os_channel(msg, sensor_id), // 1 to 5
                        "battery",             "Battery",         DATA_STRING, get_os_battery(msg, sensor_id) ? "LOW" : "OK",
                        "temperature_C",    "Celsius",        DATA_FORMAT, "%.02f C", DATA_DOUBLE, temp_c,
                        "humidity",            "Humidity",        DATA_FORMAT, "%u %%",     DATA_INT,        get_os_humidity(msg, sensor_id),
                        NULL);
                decoder_output_data(decoder, data);
            }
            return 1;
        }
        else if ((sensor_id & 0x0fff) == ID_RTGN318) {
            if (num_valid_v2_bits==153 && (validate_os_v2_message(decoder, msg, 153, num_valid_v2_bits, 15) == 0)) {
                float temp_c = get_os_temperature(msg, sensor_id);
                data = data_make(
                        "brand",                 "",                        DATA_STRING, "OS",
                        "model",                 "",                        DATA_STRING, _X("Oregon-RTGN318","RTGN318"),
                        "id",                        "House Code",    DATA_INT,        get_os_rollingcode(msg, sensor_id),
                        "channel",             "Channel",         DATA_INT,        get_os_channel(msg, sensor_id), // 1 to 5
                        "battery",             "Battery",         DATA_STRING, get_os_battery(msg, sensor_id) ? "LOW" : "OK",
                        "temperature_C",    "Celsius",        DATA_FORMAT, "%.02f C", DATA_DOUBLE, temp_c,
                        "humidity",            "Humidity",        DATA_FORMAT, "%u %%",     DATA_INT,        get_os_humidity(msg, sensor_id),
                        NULL);
                decoder_output_data(decoder, data);
            }
            else if (num_valid_v2_bits==201 && (validate_os_v2_message(decoder, msg, 201, num_valid_v2_bits, 21) == 0)) {

                // RF Clock message ??
            }
            return 1;
        }
        else if (sensor_id    == ID_THN129) {
            if ((validate_os_v2_message(decoder, msg, 137, num_valid_v2_bits, 12) == 0)) {
                float temp_c = get_os_temperature(msg, sensor_id);
                data = data_make(
                        "brand",                 "",                        DATA_STRING, "OS",
                        "model",                 "",                        DATA_STRING, _X("Oregon-THN129","THN129"),
                        "id",                        "House Code",    DATA_INT,        get_os_rollingcode(msg, sensor_id),
                        "channel",             "Channel",         DATA_INT,        get_os_channel(msg, sensor_id), // 1 to 5
                        "battery",             "Battery",         DATA_STRING, get_os_battery(msg, sensor_id) ? "LOW" : "OK",
                        "temperature_C",    "Celsius",        DATA_FORMAT, "%.02f C", DATA_DOUBLE, temp_c,
                        NULL);
                decoder_output_data(decoder, data);
            }

<<<<<<< HEAD
    int sensor_id = (msg[0] << 8) | msg[1];
    if ((sensor_id == ID_THGR122N) || (sensor_id == ID_THGR968)){
      if (validate_os_v2_message(decoder, msg, 153, num_valid_v2_bits, 15) == 0) {
        data = data_make(
            "brand",         "",            DATA_STRING, "OS",
            "model",         "",            DATA_STRING, (sensor_id == ID_THGR122N) ? "THGR122N": "THGR968",
            "id",            "House Code",  DATA_INT,    get_os_rollingcode(msg, sensor_id),
            "channel",       "Channel",     DATA_INT,    get_os_channel(msg, sensor_id),
            "battery",       "Battery",     DATA_STRING, get_os_battery(msg, sensor_id) ? "LOW" : "OK",
            "temperature_C", "Temperature", DATA_FORMAT, "%.02f C", DATA_DOUBLE, get_os_temperature(msg, sensor_id),
            "humidity",      "Humidity",    DATA_FORMAT, "%u %%",   DATA_INT,    get_os_humidity(msg, sensor_id),
            NULL);
        decoder_output_data(decoder, data);
      }
      return 1;
    } else if (sensor_id == ID_WGR968) {
      if (validate_os_v2_message(decoder, msg, 189, num_valid_v2_bits, 17) == 0) {
        float quadrant = (((msg[4] &0x0f)*10) + ((msg[4]>>4)&0x0f) + (((msg[5]>>4)&0x0f) * 100));
        float avgWindspeed = ((msg[7]>>4)&0x0f) / 10.0F + (msg[7]&0x0f) *1.0F + ((msg[8]>>4)&0x0f) / 10.0F;
        float gustWindspeed = (msg[5]&0x0f) /10.0F + ((msg[6]>>4)&0x0f) *1.0F + (msg[6]&0x0f) / 10.0F;
        data = data_make(
            "brand",      "",           DATA_STRING, "OS",
            "model",      "",           DATA_STRING, "WGR968",
            "id",         "House Code", DATA_INT,    get_os_rollingcode(msg, sensor_id),
            "channel",    "Channel",    DATA_INT,    get_os_channel(msg, sensor_id),
            "battery",    "Battery",    DATA_STRING, get_os_battery(msg, sensor_id) ? "LOW" : "OK",
            "gust",       "Gust",       DATA_FORMAT, "%2.1f m/s",DATA_DOUBLE, gustWindspeed,
            "average",    "Average",    DATA_FORMAT, "%2.1f m/s",DATA_DOUBLE, avgWindspeed,
            "direction",  "Direction",  DATA_FORMAT, "%3.1f degrees",DATA_DOUBLE, quadrant,
            NULL);
        decoder_output_data(decoder, data);
      }
      return 1;
    } else if (sensor_id == ID_BHTR968) {
      if (validate_os_v2_message(decoder, msg, 185, num_valid_v2_bits, 19) == 0) {
        unsigned int comfort = msg[7] >>4;
        char *comfort_str="Normal";
        if      (comfort == 4)   comfort_str = "Comfortable";
        else if (comfort == 8)   comfort_str = "Dry";
        else if (comfort == 0xc) comfort_str = "Humid";
        unsigned int forecast = msg[9]>>4;
        char *forecast_str="Cloudy";
        if      (forecast == 3)   forecast_str = "Rainy";
        else if (forecast == 6)   forecast_str = "Partly Cloudy";
        else if (forecast == 0xc) forecast_str = "Sunny";
        float temp_c = get_os_temperature(msg, sensor_id);
        float pressure = ((msg[7] & 0x0f) | (msg[8] & 0xf0)) + 856;
        // fprintf(stdout,"Weather Sensor BHTR968  Indoor    Temp: %3.1fC  %3.1fF   Humidity: %d%%", temp_c, ((temp_c*9)/5)+32, get_os_humidity(msg, sensor_id));
        // fprintf(stdout, " (%s) Pressure: %dmbar (%s)\n", comfort_str, ((msg[7] & 0x0f) | (msg[8] & 0xf0))+856, forecast_str);
        data = data_make(
            "brand",      "",               DATA_STRING, "OS",
            "model",      "",               DATA_STRING, "BHTR968",
            "id",         "House Code",     DATA_INT,    get_os_rollingcode(msg, sensor_id),
            "channel",    "Channel",        DATA_INT,    get_os_channel(msg, sensor_id),
            "battery",    "Battery",        DATA_STRING, get_os_battery(msg, sensor_id) ? "LOW" : "OK",
            "temperature_C",  "Celsius",    DATA_FORMAT, "%.02f C", DATA_DOUBLE, temp_c,
            "humidity",   "Humidity",       DATA_FORMAT, "%u %%",   DATA_INT,    get_os_humidity(msg, sensor_id),
            "pressure_hPa",  "Pressure",    DATA_FORMAT, "%.0f hPa",   DATA_DOUBLE, pressure,
            NULL);
        decoder_output_data(decoder, data);
      }
      return 1;
    } else if (sensor_id == ID_RGR968) {
      if (validate_os_v2_message(decoder, msg, 161, num_valid_v2_bits, 16) == 0) {
        float rain_rate = (((msg[4] &0x0f)*100)+((msg[4]>>4)*10) + ((msg[5]>>4)&0x0f)) /10.0F;
        float total_rain = (((msg[7]&0xf)*10000)+((msg[7]>>4)*1000) + ((msg[6]&0xf)*100)+((msg[6]>>4)*10) + (msg[5]&0xf))/10.0F;

        data = data_make(
            "brand",      "",           DATA_STRING, "OS",
            "model",      "",           DATA_STRING, "RGR968",
            "id",         "House Code", DATA_INT,    get_os_rollingcode(msg, sensor_id),
            "channel",    "Channel",    DATA_INT,    get_os_channel(msg, sensor_id),
            "battery",    "Battery",    DATA_STRING, get_os_battery(msg, sensor_id) ? "LOW" : "OK",
            "rain_rate",  "Rain Rate",  DATA_FORMAT, "%.02f mm/hr", DATA_DOUBLE, rain_rate,
            "total_rain", "Total Rain", DATA_FORMAT, "%.02f mm", DATA_DOUBLE, total_rain,
            NULL);
        decoder_output_data(decoder, data);
      }
      return 1;
    } else if (sensor_id == ID_THR228N && num_valid_v2_bits==153) {
      if (validate_os_v2_message(decoder, msg, 153, num_valid_v2_bits, 12) == 0) {

        float temp_c = get_os_temperature(msg, sensor_id);
        data = data_make(
            "brand",         "",            DATA_STRING, "OS",
            "model",         "",            DATA_STRING, "THR228N",
            "id",            "House Code",  DATA_INT,    get_os_rollingcode(msg, sensor_id),
            "channel",       "Channel",     DATA_INT,    get_os_channel(msg, sensor_id),
            "battery",       "Battery",     DATA_STRING, get_os_battery(msg, sensor_id) ? "LOW" : "OK",
            "temperature_C",  "Celsius",    DATA_FORMAT, "%.02f C", DATA_DOUBLE, temp_c,
            NULL);
        decoder_output_data(decoder, data);
      }
      return 1;
    } else if (sensor_id == ID_THN132N && num_valid_v2_bits==129) {
      if (validate_os_v2_message(decoder, msg, 129, num_valid_v2_bits, 12) == 0) {

        float temp_c = get_os_temperature(msg, sensor_id);
        data = data_make(
            "brand",         "",            DATA_STRING, "OS",
            "model",         "",            DATA_STRING, "THN132N",
            "id",            "House Code",  DATA_INT,    get_os_rollingcode(msg, sensor_id),
            "channel",       "Channel",     DATA_INT,    get_os_channel(msg, sensor_id),
            "battery",       "Battery",     DATA_STRING, get_os_battery(msg, sensor_id) ? "LOW" : "OK",
            "temperature_C",  "Celsius",    DATA_FORMAT, "%.02f C", DATA_DOUBLE, temp_c,
            NULL);
        decoder_output_data(decoder, data);
      }
      return 1;
    } else if ((sensor_id & 0x0fff) == ID_RTGN129 && num_valid_v2_bits==161) {
      if (validate_os_v2_message(decoder, msg, 161, num_valid_v2_bits, 15) == 0) {
        float temp_c = get_os_temperature(msg, sensor_id);
        data = data_make(
            "brand",         "",            DATA_STRING, "OS",
            "model",         "",            DATA_STRING, "RTGN129",
            "id",            "House Code",  DATA_INT,    get_os_rollingcode(msg, sensor_id),
            "channel",       "Channel",     DATA_INT,    get_os_channel(msg, sensor_id), // 1 to 5
            "battery",       "Battery",     DATA_STRING, get_os_battery(msg, sensor_id) ? "LOW" : "OK",
            "temperature_C",  "Celsius",    DATA_FORMAT, "%.02f C", DATA_DOUBLE, temp_c,
            "humidity",      "Humidity",    DATA_FORMAT, "%u %%",   DATA_INT,    get_os_humidity(msg, sensor_id),
            NULL);
        decoder_output_data(decoder, data);
      }
      return 1;
    } else if ((sensor_id & 0x0fff) == ID_RTGN318) {
      if (num_valid_v2_bits==153 && (validate_os_v2_message(decoder, msg, 153, num_valid_v2_bits, 15) == 0)) {
        float temp_c = get_os_temperature(msg, sensor_id);
        data = data_make(
            "brand",         "",            DATA_STRING, "OS",
            "model",         "",            DATA_STRING, "RTGN318",
            "id",            "House Code",  DATA_INT,    get_os_rollingcode(msg, sensor_id),
            "channel",       "Channel",     DATA_INT,    get_os_channel(msg, sensor_id), // 1 to 5
            "battery",       "Battery",     DATA_STRING, get_os_battery(msg, sensor_id) ? "LOW" : "OK",
            "temperature_C",  "Celsius",    DATA_FORMAT, "%.02f C", DATA_DOUBLE, temp_c,
            "humidity",      "Humidity",    DATA_FORMAT, "%u %%",   DATA_INT,    get_os_humidity(msg, sensor_id),
            NULL);
        decoder_output_data(decoder, data);
      } else if (num_valid_v2_bits==201 && (validate_os_v2_message(decoder, msg, 201, num_valid_v2_bits, 21) == 0)) {

        // RF Clock message ??
      }
      return 1;
    } else if (sensor_id  == ID_THN129 || (sensor_id & 0x0FFF) == ID_RTHN129) {
      if ((validate_os_v2_message(decoder, msg, 137, num_valid_v2_bits, 12) == 0)) {
        data = data_make(
            "brand",         "",            DATA_STRING, "OS",
            "model",         "",            DATA_STRING, (sensor_id == ID_THN129) ? "THN129" : "RTHN129",
            "id",            "House Code",  DATA_INT,    get_os_rollingcode(msg, sensor_id),
            "channel",       "Channel",     DATA_INT,    get_os_channel(msg, sensor_id), // 1 to 5
            "battery",       "Battery",     DATA_STRING, get_os_battery(msg, sensor_id) ? "LOW" : "OK",
            "temperature_C",  "Celsius",    DATA_FORMAT, "%.02f C", DATA_DOUBLE, get_os_temperature(msg, sensor_id),
            NULL);
        decoder_output_data(decoder, data);
      } else if (num_valid_v2_bits == 209 && (validate_os_v2_message(decoder, msg, 209, num_valid_v2_bits, 18) == 0)) {
		// RF Clock message
	  }

      return 1;
    } else if (sensor_id  == ID_BTHGN129) {
      //if ((validate_os_v2_message(decoder, msg, 137, num_valid_v2_bits, 12) == 0)) {
        float temp_c = get_os_temperature(msg, sensor_id);
        float pressure = get_os_pressure(decoder, msg, sensor_id);
        data = data_make(
            "brand",         "",            DATA_STRING, "OS",
            "model",         "",            DATA_STRING, "BTHGN129",
            "id",            "House Code",  DATA_INT,    get_os_rollingcode(msg, sensor_id),
            "channel",       "Channel",     DATA_INT,    get_os_channel(msg, sensor_id), // 1 to 5
            "battery",       "Battery",     DATA_STRING, get_os_battery(msg, sensor_id) ? "LOW" : "OK",
            "temperature_C",  "Celsius",    DATA_FORMAT, "%.02f C", DATA_DOUBLE, temp_c,
            "humidity",       "Humidity",   DATA_FORMAT, "%u %%", DATA_INT, get_os_humidity(msg, sensor_id),
            "pressure_hPa",  "Pressure",    DATA_FORMAT, "%.02f hPa", DATA_DOUBLE, pressure,
            NULL);
        decoder_output_data(decoder, data);
      //}

      return 1;
	} else if (sensor_id == ID_UVR128 && num_valid_v2_bits==297) {
		if ((validate_os_v2_message(decoder, msg, 297, num_valid_v2_bits, 12) == 0)) {
		int uvidx = get_os_uv(msg, sensor_id);
		data = data_make(
		  "model",          "",     	  DATA_STRING, "Oregon Scientific UVR128",
		  "id",             "House Code", DATA_INT,    get_os_rollingcode(msg, sensor_id),
		  "uv",             "UV Index",   DATA_FORMAT, "%u", DATA_INT, uvidx,
		  "battery",        "Battery",    DATA_STRING, get_os_battery(msg, sensor_id)?"LOW":"OK",
		  //"channel",        "Channel",    DATA_INT,    get_os_channel(msg, sensor_id),
		  NULL);
		decoder_output_data(decoder, data);
		}
	 return 1;
    }else if (num_valid_v2_bits > 16) {
      if(decoder->verbose) {
        fprintf(stdout, "%d bit message received from unrecognized Oregon Scientific v2.1 sensor with device ID %x.\n", num_valid_v2_bits, sensor_id);
        fprintf(stdout, "Message: ");
        bitrow_print(msg, 20 * 8);
      }
    } else {
      if(decoder->verbose) {
        fprintf(stdout, "\nPossible Oregon Scientific v2.1 message, but sync nibble wasn't found\n");
        fprintf(stdout, "Raw Data: ");
        bitrow_print(bb[0], bitbuffer->bits_per_row[0]);
      }
    }
  } else {
    if (bb[0][3] != 0) {
      if(decoder->verbose) {
        fprintf(stdout, "\nBadly formatted OS v2.1 message encountered.\n");
        bitrow_print(bb[0], bitbuffer->bits_per_row[0]);
      }
=======
            return 1;
        }
        else if (sensor_id    == ID_BTHGN129) {
            //if ((validate_os_v2_message(decoder, msg, 137, num_valid_v2_bits, 12) == 0)) {
                float temp_c = get_os_temperature(msg, sensor_id);
                float pressure = get_os_pressure(decoder, msg, sensor_id);
                data = data_make(
                        "brand",                 "",                        DATA_STRING, "OS",
                        "model",                 "",                        DATA_STRING, _X("Oregon-BTHGN129","BTHGN129"),
                        "id",                        "House Code",    DATA_INT,        get_os_rollingcode(msg, sensor_id),
                        "channel",             "Channel",         DATA_INT,        get_os_channel(msg, sensor_id), // 1 to 5
                        "battery",             "Battery",         DATA_STRING, get_os_battery(msg, sensor_id) ? "LOW" : "OK",
                        "temperature_C",    "Celsius",        DATA_FORMAT, "%.02f C", DATA_DOUBLE, temp_c,
                        "humidity",             "Humidity",     DATA_FORMAT, "%u %%", DATA_INT, get_os_humidity(msg, sensor_id),
                        "pressure_hPa",    "Pressure",        DATA_FORMAT, "%.02f hPa", DATA_DOUBLE, pressure,
                        NULL);
                decoder_output_data(decoder, data);
            //}

            return 1;
        }
        else if (sensor_id == ID_UVR128 && num_valid_v2_bits==297) {
                if ((validate_os_v2_message(decoder, msg, 297, num_valid_v2_bits, 12) == 0)) {
                int uvidx = get_os_uv(msg, sensor_id);
                data = data_make(
                    "model",                    "",                     DATA_STRING, _X("Oregon-UVR128","Oregon Scientific UVR128"),
                    "id",                         "House Code", DATA_INT,        get_os_rollingcode(msg, sensor_id),
                    "uv",                         "UV Index",     DATA_FORMAT, "%u", DATA_INT, uvidx,
                    "battery",                "Battery",        DATA_STRING, get_os_battery(msg, sensor_id)?"LOW":"OK",
                    //"channel",                "Channel",        DATA_INT,        get_os_channel(msg, sensor_id),
                    NULL);
                decoder_output_data(decoder, data);
                }
         return 1;
        }
        else if (num_valid_v2_bits > 16) {
            if (decoder->verbose) {
                fprintf(stdout, "%d bit message received from unrecognized Oregon Scientific v2.1 sensor with device ID %x.\n", num_valid_v2_bits, sensor_id);
                bitrow_printf(msg, 20 * 8, "Message: ");
            }
        }
        else {
            if (decoder->verbose) {
                fprintf(stdout, "\nPossible Oregon Scientific v2.1 message, but sync nibble wasn't found\n");
                bitrow_printf(bb[0], bitbuffer->bits_per_row[0], "Raw Data: ");
            }
        }
>>>>>>> 0c4c333f
    }
    else {
        if (bb[0][3] != 0) {
            if (decoder->verbose) {
                fprintf(stdout, "\nBadly formatted OS v2.1 message encountered.\n");
                bitrow_printf(bb[0], bitbuffer->bits_per_row[0], "Raw Data: ");
            }
        }
}
return 0;
}

static int oregon_scientific_v3_parser(r_device *decoder, bitbuffer_t *bitbuffer)
{
    bitrow_t *bb = bitbuffer->bb;
    data_t *data;

    // Check stream for possible Oregon Scientific v3 protocol data (skip part of first and last bytes to get past sync/startup bit errors)
    if ((((bb[0][0]&0xf) == 0x0f) && (bb[0][1] == 0xff) && ((bb[0][2]&0xc0) == 0xc0)) ||
            (((bb[0][0]&0xf) == 0x00) && (bb[0][1] == 0x00) && ((bb[0][2]&0xc0) == 0x00))) {
        int i,j;
        unsigned char msg[BITBUF_COLS] = {0};
        unsigned int sync_test_val = ((unsigned)bb[0][2]<<24) | (bb[0][3]<<16) | (bb[0][4]<<8);
        int dest_bit = 0;
        int pattern_index;
        // Could be extra/dropped bits in stream.    Look for sync byte at expected position +/- some bits in either direction
        for (pattern_index=0; pattern_index<16; pattern_index++) {
            unsigned int         mask = (unsigned int)(0xfff00000>>pattern_index);
            unsigned int    pattern = (unsigned int)(0xffa00000>>pattern_index);
            unsigned int pattern2 = (unsigned int)(0xff500000>>pattern_index);
            unsigned int pattern3 = (unsigned int)(0x00500000>>pattern_index);
            unsigned int pattern4 = (unsigned int)(0x04600000>>pattern_index);
            //fprintf(stdout, "OS v3 Sync nibble search - test_val=%08x pattern=%08x    mask=%08x\n", sync_test_val, pattern, mask);
            if (((sync_test_val & mask) == pattern)    || ((sync_test_val & mask) == pattern2) ||
                    ((sync_test_val & mask) == pattern3) || ((sync_test_val & mask) == pattern4)) {
                // Found sync byte - start working on decoding the stream data.
                // pattern_index indicates    where sync nibble starts, so now we can find the start of the payload
                int start_byte = 3 + (pattern_index>>3);
                int start_bit = (pattern_index+4) & 0x07;
                //fprintf(stdout, "Oregon Scientific v3 Sync test val %08x ok, starting decode at byte index %d bit %d\n", sync_test_val, start_byte, start_bit);
                j = start_bit;
                for (i=start_byte;i<BITBUF_COLS;i++) {
                    while (j<8) {
                        unsigned char bit_val = ((bb[0][i] & (0x80 >> j)) >> (7-j));

                        // copy every    bit from source stream to dest packet
                        msg[dest_bit>>3] |= (((bb[0][i] & (0x80 >> j)) >> (7-j)) << (7-(dest_bit & 0x07)));

                        //fprintf(stdout,"i=%d j=%d dest_bit=%02x bb=%02x msg=%02x\n",i, j, dest_bit, bb[0][i], msg[dest_bit>>3]);
                        if ((dest_bit & 0x07) == 0x07) {
                            // after assembling each dest byte, flip bits in each nibble to convert from lsb to msb bit ordering
                            int k = (dest_bit>>3);
                            unsigned char indata = msg[k];
                            // flip the 4 bits in the upper and lower nibbles
                            msg[k] = ((indata & 0x11) << 3) | ((indata & 0x22) << 1) |
                                ((indata & 0x44) >> 1) | ((indata & 0x88) >> 3);
                        }
                        dest_bit++;
                        j++;
                    }
                    j=0;
                }
                break;
            }
        }
        int sensor_id = (msg[0] << 8) | msg[1];
        if (sensor_id == ID_THGR810) {
            if (validate_os_checksum(decoder, msg, 15) == 0) {
                float temp_c = get_os_temperature(msg, sensor_id);
                int humidity = get_os_humidity(msg, sensor_id);
                data = data_make(
                    "brand",                    "",                     DATA_STRING, "OS",
                    "model",                    "",                     DATA_STRING, _X("Oregon-THGR810","THGR810"),
                    "id",                         "House Code", DATA_INT,        get_os_rollingcode(msg, sensor_id),
                    "channel",                "Channel",        DATA_INT,        get_os_channel(msg, sensor_id),
                    "battery",                "Battery",        DATA_STRING, get_os_battery(msg, sensor_id)?"LOW":"OK",
                    "temperature_C",    "Celsius",        DATA_FORMAT, "%.02f C", DATA_DOUBLE, temp_c,
                    "humidity",             "Humidity",     DATA_FORMAT, "%u %%", DATA_INT, humidity,
                    NULL);
                decoder_output_data(decoder, data);
            }
            return 1;                                    //msg[k] = ((msg[k] & 0x0F) << 4) + ((msg[k] & 0xF0) >> 4);
        }
        else if (sensor_id == ID_THN802) {
                if (validate_os_checksum(decoder, msg, 12) == 0) {
                    float temp_c = get_os_temperature(msg, sensor_id);
                    data = data_make(
                        "brand",                    "",                     DATA_STRING, "OS",
                        "model",                    "",                     DATA_STRING, _X("Oregon-THN802","THN802"),
                        "id",                         "House Code", DATA_INT,        get_os_rollingcode(msg, sensor_id),
                        "channel",                "Channel",        DATA_INT,        get_os_channel(msg, sensor_id),
                        "battery",                "Battery",        DATA_STRING, get_os_battery(msg, sensor_id)?"LOW":"OK",
                        "temperature_C",    "Celsius",        DATA_FORMAT, "%.02f C", DATA_DOUBLE, temp_c,
                        NULL);
                    decoder_output_data(decoder, data);
                }
                return 1;
        }
        else if (sensor_id == ID_UV800) {
            if (validate_os_checksum(decoder, msg, 13) == 0) {     // ok
                int uvidx = get_os_uv(msg, sensor_id);
                data = data_make(
                    "brand",                    "",                     DATA_STRING, "OS",
                    "model",                    "",                     DATA_STRING, _X("Oregon-UV800","UV800"),
                    "id",                         "House Code", DATA_INT,        get_os_rollingcode(msg, sensor_id),
                    "channel",                "Channel",        DATA_INT,        get_os_channel(msg, sensor_id),
                    "battery",                "Battery",        DATA_STRING, get_os_battery(msg, sensor_id)?"LOW":"OK",
                    "uv",                         "UV Index",     DATA_FORMAT, "%u", DATA_INT, uvidx,
                    NULL);
                decoder_output_data(decoder, data);
            }
        }
        else if (sensor_id == ID_PCR800) {
            if (validate_os_checksum(decoder, msg, 18) == 0) {
                float rain_rate=get_os_rain_rate(msg, sensor_id);
                float total_rain=get_os_total_rain(msg, sensor_id);
                data = data_make(
                    "brand",            "",                     DATA_STRING, "OS",
                    "model",            "",                     DATA_STRING, _X("Oregon-PCR800","PCR800"),
                    "id",                 "House Code", DATA_INT,        get_os_rollingcode(msg, sensor_id),
                    "channel",        "Channel",        DATA_INT,        get_os_channel(msg, sensor_id),
                    "battery",        "Battery",        DATA_STRING, get_os_battery(msg, sensor_id)?"LOW":"OK",
                    "rain_rate",    "Rain Rate",    DATA_FORMAT, "%3.1f in/hr", DATA_DOUBLE, rain_rate,
                    "rain_total", "Total Rain", DATA_FORMAT, "%3.1f in", DATA_DOUBLE, total_rain,
                    NULL);
                decoder_output_data(decoder, data);
            }
            return 1;
        }
        else if (sensor_id == ID_PCR800a) {
            if (validate_os_checksum(decoder, msg, 18) == 0) {
                float rain_rate=get_os_rain_rate(msg, sensor_id);
                float total_rain=get_os_total_rain(msg, sensor_id);
                data = data_make(
                        "brand",            "",                     DATA_STRING, "OS",
                        "model",            "",                     DATA_STRING, _X("Oregon-PCR800a","PCR800a"),
                        "id",                 "House Code", DATA_INT,        get_os_rollingcode(msg, sensor_id),
                        "channel",        "Channel",        DATA_INT,        get_os_channel(msg, sensor_id),
                        "battery",        "Battery",        DATA_STRING, get_os_battery(msg, sensor_id)?"LOW":"OK",
                        "rain_rate",    "Rain Rate",    DATA_FORMAT, "%3.1f in/hr", DATA_DOUBLE, rain_rate,
                        "rain_total", "Total Rain", DATA_FORMAT, "%3.1f in", DATA_DOUBLE, total_rain,
                        NULL);
                decoder_output_data(decoder, data);
            }
            return 1;
        }
        else if (sensor_id == ID_WGR800) {
            if (validate_os_checksum(decoder, msg, 17) == 0) {
                float gustWindspeed = (msg[5]&0x0f) /10.0F + ((msg[6]>>4)&0x0f) *1.0F + (msg[6]&0x0f) * 10.0F;
                float avgWindspeed = ((msg[7]>>4)&0x0f) / 10.0F + (msg[7]&0x0f) *1.0F + ((msg[8]>>4)&0x0f) * 10.0F;
                float quadrant = (0x0f&(msg[4]>>4))*22.5F;
                data = data_make(
                        "brand",            "",                     DATA_STRING,    "OS",
                        "model",            "",                     DATA_STRING,    _X("Oregon-WGR800","WGR800"),
                        "id",                 "House Code", DATA_INT,         get_os_rollingcode(msg, sensor_id),
                        "channel",        "Channel",        DATA_INT,         get_os_channel(msg, sensor_id),
                        "battery",        "Battery",        DATA_STRING,    get_os_battery(msg, sensor_id)?"LOW":"OK",
                        "gust",             "Gust",             DATA_FORMAT,    "%2.1f m/s",DATA_DOUBLE, gustWindspeed,
                        "average",        "Average",        DATA_FORMAT,    "%2.1f m/s",DATA_DOUBLE, avgWindspeed,
                        "direction",    "Direction",    DATA_FORMAT,    "%3.1f degrees",DATA_DOUBLE, quadrant,
                        NULL);
                decoder_output_data(decoder, data);
            }
            return 1;
        }
        else if ((msg[0] == 0x20) || (msg[0] == 0x21) || (msg[0] == 0x22) || (msg[0] == 0x23) || (msg[0] == 0x24)) { //    Owl CM160 Readings
            msg[0]=msg[0] & 0x0f;
            if (validate_os_checksum(decoder, msg, 22) == 0) {
                float rawAmp = (msg[4] >> 4 << 8 | (msg[3] & 0x0f )<< 4 | msg[3] >> 4);
                unsigned short int ipower = (rawAmp /(0.27*230)*1000);
                data = data_make(
                        "brand",    "",                     DATA_STRING, "OS",
                        "model",    "",                     DATA_STRING,    _X("Oregon-CM160","CM160"),
                        "id",         "House Code", DATA_INT, msg[1]&0x0F,
                        "power_W", "Power",         DATA_FORMAT,    "%d W", DATA_INT, ipower,
                        NULL);
                    decoder_output_data(decoder, data);
            }
        }
        else if (msg[0] == 0x26) { //    Owl CM180 readings
                msg[0]=msg[0] & 0x0f;
                int valid = validate_os_checksum(decoder, msg, 23);
                int k;
                for (k=0; k<BITBUF_COLS;k++) {    // Reverse nibbles
                    msg[k] = (msg[k] & 0xF0) >> 4 |    (msg[k] & 0x0F) << 4;
                }
                unsigned short int ipower = power(msg);
                unsigned long long itotal = total(msg);
                float total_energy = itotal/3600/1000.0;
                if (itotal && valid == 0) {
                    data = data_make(
                            "brand",            "",                     DATA_STRING, "OS",
                            "model",            "",                     DATA_STRING,    _X("Oregon-CM180","CM180"),
                            "id",                 "House Code", DATA_INT, msg[1]&0x0F,
                            "power_W",        "Power",            DATA_FORMAT,    "%d W",DATA_INT, ipower,
                            "energy_kWh", "Energy",         DATA_FORMAT,    "%2.1f kWh",DATA_DOUBLE, total_energy,
                            NULL);
                    decoder_output_data(decoder, data);
                }
                else if (!itotal) {
                    data = data_make(
                            "brand",    "",                     DATA_STRING, "OS",
                            "model",    "",                     DATA_STRING,    _X("Oregon-CM180","CM180"),
                            "id",         "House Code", DATA_INT, msg[1]&0x0F,
                            "power_W", "Power",         DATA_FORMAT,    "%d W",DATA_INT, ipower,
                            NULL);
                    decoder_output_data(decoder, data);
                }
        }
        else if ((msg[0] != 0) && (msg[1]!= 0)) { //    sync nibble was found    and some data is present...
            if (decoder->verbose) {
                fprintf(stderr, "Message received from unrecognized Oregon Scientific v3 sensor.\n");
                bitrow_printf(msg, bitbuffer->bits_per_row[0], "Message: ");
                bitrow_printf(bb[0], bitbuffer->bits_per_row[0], "Raw: ");
            }
        }
        else if (bb[0][3] != 0 ) {
            if (decoder->verbose) {
                fprintf(stdout, "\nPossible Oregon Scientific v3 message, but sync nibble wasn't found\n");
                bitrow_printf(bb[0], bitbuffer->bits_per_row[0], "Raw Data: ");
            }
        }
    }
    else { // Based on first couple of bytes, either corrupt message or something other than an Oregon Scientific v3 message
        if (decoder->verbose) {
            if (bb[0][3] != 0) {
                fprintf(stdout, "\nUnrecognized Msg in v3: ");
                bitrow_printf(bb[0], bitbuffer->bits_per_row[0], "Raw Data: ");
            }
        }
    }
    return 0;
}

static int oregon_scientific_callback(r_device *decoder, bitbuffer_t *bitbuffer)
{
    int ret = oregon_scientific_v2_1_parser(decoder, bitbuffer);
    if (ret == 0)
        ret = oregon_scientific_v3_parser(decoder, bitbuffer);
    return ret;
}

static char *output_fields[] = {
    "brand",
    "model",
    "id",
    "channel",
    "battery",
    "temperature_C",
    "humidity",
    "rain_rate",
    "rain_total",
    "gust",
    "average",
    "direction",
    "pressure_hPa",
    "uv",
    "power_W",
    "energy_kWh",
    NULL
};

r_device oregon_scientific = {
    .name           = "Oregon Scientific Weather Sensor",
    .modulation     = OOK_PULSE_MANCHESTER_ZEROBIT,
    .short_width    = 440, // Nominal 1024Hz (488µs), but pulses are shorter than pauses
    .long_width     = 0, // not used
    .reset_limit    = 2400,
    .decode_fn      = &oregon_scientific_callback,
    .disabled       = 0,
    .fields         = output_fields
};<|MERGE_RESOLUTION|>--- conflicted
+++ resolved
@@ -31,14 +31,9 @@
 #define ID_WGR800   0x1984
 #define ID_WGR968   0x3d00
 #define ID_UV800    0xd874
-<<<<<<< HEAD
-#define ID_THN129   0xcc43  // THN129 Temp only
-#define ID_RTHN129  0x0cd3  // RTHN129 Temp, clock sensors
-#define ID_BTHGN129 0x5d53  // Baro, Temp, Hygro sensor
-=======
 #define ID_THN129   0xcc43 // THN129 Temp only
+#define ID_RTHN129  0x0cd3 // RTHN129 Temp, clock sensors
 #define ID_BTHGN129 0x5d53 // Baro, Temp, Hygro sensor
->>>>>>> 0c4c333f
 #define ID_UVR128   0xec70
 
 float get_os_temperature(unsigned char *message, unsigned int sensor_id)
@@ -95,24 +90,14 @@
     return uvidx;
 }
 
-<<<<<<< HEAD
-unsigned int get_os_channel(unsigned char *message, unsigned int sensor_id) {
-  // sensor ID included to support sensors with channel in different position
-  int channel = 0;
-  channel = ((message[2] >> 4)&0x0f);
-  if ((channel == 4) && (sensor_id & 0x0fff) != ID_RTGN318 && sensor_id != ID_THGR810 && (sensor_id & 0x0fff) != ID_RTHN129)
-    channel = 3; // sensor 3 channel number is 0x04
-  return channel;
-=======
 unsigned int get_os_channel(unsigned char *message, unsigned int sensor_id)
 {
     // sensor ID included to support sensors with channel in different position
     int channel = 0;
     channel = ((message[2] >> 4)&0x0f);
-    if ((channel == 4) && (sensor_id & 0x0fff) != ID_RTGN318 && sensor_id != ID_THGR810)
+    if ((channel == 4) && (sensor_id & 0x0fff) != ID_RTGN318 && sensor_id != ID_THGR810 && (sensor_id & 0x0fff) != ID_RTHN129)
         channel = 3; // sensor 3 channel number is 0x04
     return channel;
->>>>>>> 0c4c333f
 }
 
 unsigned int get_os_battery(unsigned char *message, unsigned int sensor_id)
@@ -429,230 +414,24 @@
             }
             return 1;
         }
-        else if (sensor_id    == ID_THN129) {
+        else if (sensor_id == ID_THN129 || (sensor_id & 0x0FFF) == ID_RTHN129) {
             if ((validate_os_v2_message(decoder, msg, 137, num_valid_v2_bits, 12) == 0)) {
                 float temp_c = get_os_temperature(msg, sensor_id);
                 data = data_make(
                         "brand",                 "",                        DATA_STRING, "OS",
-                        "model",                 "",                        DATA_STRING, _X("Oregon-THN129","THN129"),
+                        "model",                 "",                        DATA_STRING, (sensor_id == ID_THN129) ? _X("Oregon-THN129","THN129") : "Oregon-RTHN129",
                         "id",                        "House Code",    DATA_INT,        get_os_rollingcode(msg, sensor_id),
                         "channel",             "Channel",         DATA_INT,        get_os_channel(msg, sensor_id), // 1 to 5
                         "battery",             "Battery",         DATA_STRING, get_os_battery(msg, sensor_id) ? "LOW" : "OK",
                         "temperature_C",    "Celsius",        DATA_FORMAT, "%.02f C", DATA_DOUBLE, temp_c,
                         NULL);
                 decoder_output_data(decoder, data);
-            }
-
-<<<<<<< HEAD
-    int sensor_id = (msg[0] << 8) | msg[1];
-    if ((sensor_id == ID_THGR122N) || (sensor_id == ID_THGR968)){
-      if (validate_os_v2_message(decoder, msg, 153, num_valid_v2_bits, 15) == 0) {
-        data = data_make(
-            "brand",         "",            DATA_STRING, "OS",
-            "model",         "",            DATA_STRING, (sensor_id == ID_THGR122N) ? "THGR122N": "THGR968",
-            "id",            "House Code",  DATA_INT,    get_os_rollingcode(msg, sensor_id),
-            "channel",       "Channel",     DATA_INT,    get_os_channel(msg, sensor_id),
-            "battery",       "Battery",     DATA_STRING, get_os_battery(msg, sensor_id) ? "LOW" : "OK",
-            "temperature_C", "Temperature", DATA_FORMAT, "%.02f C", DATA_DOUBLE, get_os_temperature(msg, sensor_id),
-            "humidity",      "Humidity",    DATA_FORMAT, "%u %%",   DATA_INT,    get_os_humidity(msg, sensor_id),
-            NULL);
-        decoder_output_data(decoder, data);
-      }
-      return 1;
-    } else if (sensor_id == ID_WGR968) {
-      if (validate_os_v2_message(decoder, msg, 189, num_valid_v2_bits, 17) == 0) {
-        float quadrant = (((msg[4] &0x0f)*10) + ((msg[4]>>4)&0x0f) + (((msg[5]>>4)&0x0f) * 100));
-        float avgWindspeed = ((msg[7]>>4)&0x0f) / 10.0F + (msg[7]&0x0f) *1.0F + ((msg[8]>>4)&0x0f) / 10.0F;
-        float gustWindspeed = (msg[5]&0x0f) /10.0F + ((msg[6]>>4)&0x0f) *1.0F + (msg[6]&0x0f) / 10.0F;
-        data = data_make(
-            "brand",      "",           DATA_STRING, "OS",
-            "model",      "",           DATA_STRING, "WGR968",
-            "id",         "House Code", DATA_INT,    get_os_rollingcode(msg, sensor_id),
-            "channel",    "Channel",    DATA_INT,    get_os_channel(msg, sensor_id),
-            "battery",    "Battery",    DATA_STRING, get_os_battery(msg, sensor_id) ? "LOW" : "OK",
-            "gust",       "Gust",       DATA_FORMAT, "%2.1f m/s",DATA_DOUBLE, gustWindspeed,
-            "average",    "Average",    DATA_FORMAT, "%2.1f m/s",DATA_DOUBLE, avgWindspeed,
-            "direction",  "Direction",  DATA_FORMAT, "%3.1f degrees",DATA_DOUBLE, quadrant,
-            NULL);
-        decoder_output_data(decoder, data);
-      }
-      return 1;
-    } else if (sensor_id == ID_BHTR968) {
-      if (validate_os_v2_message(decoder, msg, 185, num_valid_v2_bits, 19) == 0) {
-        unsigned int comfort = msg[7] >>4;
-        char *comfort_str="Normal";
-        if      (comfort == 4)   comfort_str = "Comfortable";
-        else if (comfort == 8)   comfort_str = "Dry";
-        else if (comfort == 0xc) comfort_str = "Humid";
-        unsigned int forecast = msg[9]>>4;
-        char *forecast_str="Cloudy";
-        if      (forecast == 3)   forecast_str = "Rainy";
-        else if (forecast == 6)   forecast_str = "Partly Cloudy";
-        else if (forecast == 0xc) forecast_str = "Sunny";
-        float temp_c = get_os_temperature(msg, sensor_id);
-        float pressure = ((msg[7] & 0x0f) | (msg[8] & 0xf0)) + 856;
-        // fprintf(stdout,"Weather Sensor BHTR968  Indoor    Temp: %3.1fC  %3.1fF   Humidity: %d%%", temp_c, ((temp_c*9)/5)+32, get_os_humidity(msg, sensor_id));
-        // fprintf(stdout, " (%s) Pressure: %dmbar (%s)\n", comfort_str, ((msg[7] & 0x0f) | (msg[8] & 0xf0))+856, forecast_str);
-        data = data_make(
-            "brand",      "",               DATA_STRING, "OS",
-            "model",      "",               DATA_STRING, "BHTR968",
-            "id",         "House Code",     DATA_INT,    get_os_rollingcode(msg, sensor_id),
-            "channel",    "Channel",        DATA_INT,    get_os_channel(msg, sensor_id),
-            "battery",    "Battery",        DATA_STRING, get_os_battery(msg, sensor_id) ? "LOW" : "OK",
-            "temperature_C",  "Celsius",    DATA_FORMAT, "%.02f C", DATA_DOUBLE, temp_c,
-            "humidity",   "Humidity",       DATA_FORMAT, "%u %%",   DATA_INT,    get_os_humidity(msg, sensor_id),
-            "pressure_hPa",  "Pressure",    DATA_FORMAT, "%.0f hPa",   DATA_DOUBLE, pressure,
-            NULL);
-        decoder_output_data(decoder, data);
-      }
-      return 1;
-    } else if (sensor_id == ID_RGR968) {
-      if (validate_os_v2_message(decoder, msg, 161, num_valid_v2_bits, 16) == 0) {
-        float rain_rate = (((msg[4] &0x0f)*100)+((msg[4]>>4)*10) + ((msg[5]>>4)&0x0f)) /10.0F;
-        float total_rain = (((msg[7]&0xf)*10000)+((msg[7]>>4)*1000) + ((msg[6]&0xf)*100)+((msg[6]>>4)*10) + (msg[5]&0xf))/10.0F;
-
-        data = data_make(
-            "brand",      "",           DATA_STRING, "OS",
-            "model",      "",           DATA_STRING, "RGR968",
-            "id",         "House Code", DATA_INT,    get_os_rollingcode(msg, sensor_id),
-            "channel",    "Channel",    DATA_INT,    get_os_channel(msg, sensor_id),
-            "battery",    "Battery",    DATA_STRING, get_os_battery(msg, sensor_id) ? "LOW" : "OK",
-            "rain_rate",  "Rain Rate",  DATA_FORMAT, "%.02f mm/hr", DATA_DOUBLE, rain_rate,
-            "total_rain", "Total Rain", DATA_FORMAT, "%.02f mm", DATA_DOUBLE, total_rain,
-            NULL);
-        decoder_output_data(decoder, data);
-      }
-      return 1;
-    } else if (sensor_id == ID_THR228N && num_valid_v2_bits==153) {
-      if (validate_os_v2_message(decoder, msg, 153, num_valid_v2_bits, 12) == 0) {
-
-        float temp_c = get_os_temperature(msg, sensor_id);
-        data = data_make(
-            "brand",         "",            DATA_STRING, "OS",
-            "model",         "",            DATA_STRING, "THR228N",
-            "id",            "House Code",  DATA_INT,    get_os_rollingcode(msg, sensor_id),
-            "channel",       "Channel",     DATA_INT,    get_os_channel(msg, sensor_id),
-            "battery",       "Battery",     DATA_STRING, get_os_battery(msg, sensor_id) ? "LOW" : "OK",
-            "temperature_C",  "Celsius",    DATA_FORMAT, "%.02f C", DATA_DOUBLE, temp_c,
-            NULL);
-        decoder_output_data(decoder, data);
-      }
-      return 1;
-    } else if (sensor_id == ID_THN132N && num_valid_v2_bits==129) {
-      if (validate_os_v2_message(decoder, msg, 129, num_valid_v2_bits, 12) == 0) {
-
-        float temp_c = get_os_temperature(msg, sensor_id);
-        data = data_make(
-            "brand",         "",            DATA_STRING, "OS",
-            "model",         "",            DATA_STRING, "THN132N",
-            "id",            "House Code",  DATA_INT,    get_os_rollingcode(msg, sensor_id),
-            "channel",       "Channel",     DATA_INT,    get_os_channel(msg, sensor_id),
-            "battery",       "Battery",     DATA_STRING, get_os_battery(msg, sensor_id) ? "LOW" : "OK",
-            "temperature_C",  "Celsius",    DATA_FORMAT, "%.02f C", DATA_DOUBLE, temp_c,
-            NULL);
-        decoder_output_data(decoder, data);
-      }
-      return 1;
-    } else if ((sensor_id & 0x0fff) == ID_RTGN129 && num_valid_v2_bits==161) {
-      if (validate_os_v2_message(decoder, msg, 161, num_valid_v2_bits, 15) == 0) {
-        float temp_c = get_os_temperature(msg, sensor_id);
-        data = data_make(
-            "brand",         "",            DATA_STRING, "OS",
-            "model",         "",            DATA_STRING, "RTGN129",
-            "id",            "House Code",  DATA_INT,    get_os_rollingcode(msg, sensor_id),
-            "channel",       "Channel",     DATA_INT,    get_os_channel(msg, sensor_id), // 1 to 5
-            "battery",       "Battery",     DATA_STRING, get_os_battery(msg, sensor_id) ? "LOW" : "OK",
-            "temperature_C",  "Celsius",    DATA_FORMAT, "%.02f C", DATA_DOUBLE, temp_c,
-            "humidity",      "Humidity",    DATA_FORMAT, "%u %%",   DATA_INT,    get_os_humidity(msg, sensor_id),
-            NULL);
-        decoder_output_data(decoder, data);
-      }
-      return 1;
-    } else if ((sensor_id & 0x0fff) == ID_RTGN318) {
-      if (num_valid_v2_bits==153 && (validate_os_v2_message(decoder, msg, 153, num_valid_v2_bits, 15) == 0)) {
-        float temp_c = get_os_temperature(msg, sensor_id);
-        data = data_make(
-            "brand",         "",            DATA_STRING, "OS",
-            "model",         "",            DATA_STRING, "RTGN318",
-            "id",            "House Code",  DATA_INT,    get_os_rollingcode(msg, sensor_id),
-            "channel",       "Channel",     DATA_INT,    get_os_channel(msg, sensor_id), // 1 to 5
-            "battery",       "Battery",     DATA_STRING, get_os_battery(msg, sensor_id) ? "LOW" : "OK",
-            "temperature_C",  "Celsius",    DATA_FORMAT, "%.02f C", DATA_DOUBLE, temp_c,
-            "humidity",      "Humidity",    DATA_FORMAT, "%u %%",   DATA_INT,    get_os_humidity(msg, sensor_id),
-            NULL);
-        decoder_output_data(decoder, data);
-      } else if (num_valid_v2_bits==201 && (validate_os_v2_message(decoder, msg, 201, num_valid_v2_bits, 21) == 0)) {
-
-        // RF Clock message ??
-      }
-      return 1;
-    } else if (sensor_id  == ID_THN129 || (sensor_id & 0x0FFF) == ID_RTHN129) {
-      if ((validate_os_v2_message(decoder, msg, 137, num_valid_v2_bits, 12) == 0)) {
-        data = data_make(
-            "brand",         "",            DATA_STRING, "OS",
-            "model",         "",            DATA_STRING, (sensor_id == ID_THN129) ? "THN129" : "RTHN129",
-            "id",            "House Code",  DATA_INT,    get_os_rollingcode(msg, sensor_id),
-            "channel",       "Channel",     DATA_INT,    get_os_channel(msg, sensor_id), // 1 to 5
-            "battery",       "Battery",     DATA_STRING, get_os_battery(msg, sensor_id) ? "LOW" : "OK",
-            "temperature_C",  "Celsius",    DATA_FORMAT, "%.02f C", DATA_DOUBLE, get_os_temperature(msg, sensor_id),
-            NULL);
-        decoder_output_data(decoder, data);
-      } else if (num_valid_v2_bits == 209 && (validate_os_v2_message(decoder, msg, 209, num_valid_v2_bits, 18) == 0)) {
-		// RF Clock message
-	  }
-
-      return 1;
-    } else if (sensor_id  == ID_BTHGN129) {
-      //if ((validate_os_v2_message(decoder, msg, 137, num_valid_v2_bits, 12) == 0)) {
-        float temp_c = get_os_temperature(msg, sensor_id);
-        float pressure = get_os_pressure(decoder, msg, sensor_id);
-        data = data_make(
-            "brand",         "",            DATA_STRING, "OS",
-            "model",         "",            DATA_STRING, "BTHGN129",
-            "id",            "House Code",  DATA_INT,    get_os_rollingcode(msg, sensor_id),
-            "channel",       "Channel",     DATA_INT,    get_os_channel(msg, sensor_id), // 1 to 5
-            "battery",       "Battery",     DATA_STRING, get_os_battery(msg, sensor_id) ? "LOW" : "OK",
-            "temperature_C",  "Celsius",    DATA_FORMAT, "%.02f C", DATA_DOUBLE, temp_c,
-            "humidity",       "Humidity",   DATA_FORMAT, "%u %%", DATA_INT, get_os_humidity(msg, sensor_id),
-            "pressure_hPa",  "Pressure",    DATA_FORMAT, "%.02f hPa", DATA_DOUBLE, pressure,
-            NULL);
-        decoder_output_data(decoder, data);
-      //}
-
-      return 1;
-	} else if (sensor_id == ID_UVR128 && num_valid_v2_bits==297) {
-		if ((validate_os_v2_message(decoder, msg, 297, num_valid_v2_bits, 12) == 0)) {
-		int uvidx = get_os_uv(msg, sensor_id);
-		data = data_make(
-		  "model",          "",     	  DATA_STRING, "Oregon Scientific UVR128",
-		  "id",             "House Code", DATA_INT,    get_os_rollingcode(msg, sensor_id),
-		  "uv",             "UV Index",   DATA_FORMAT, "%u", DATA_INT, uvidx,
-		  "battery",        "Battery",    DATA_STRING, get_os_battery(msg, sensor_id)?"LOW":"OK",
-		  //"channel",        "Channel",    DATA_INT,    get_os_channel(msg, sensor_id),
-		  NULL);
-		decoder_output_data(decoder, data);
-		}
-	 return 1;
-    }else if (num_valid_v2_bits > 16) {
-      if(decoder->verbose) {
-        fprintf(stdout, "%d bit message received from unrecognized Oregon Scientific v2.1 sensor with device ID %x.\n", num_valid_v2_bits, sensor_id);
-        fprintf(stdout, "Message: ");
-        bitrow_print(msg, 20 * 8);
-      }
-    } else {
-      if(decoder->verbose) {
-        fprintf(stdout, "\nPossible Oregon Scientific v2.1 message, but sync nibble wasn't found\n");
-        fprintf(stdout, "Raw Data: ");
-        bitrow_print(bb[0], bitbuffer->bits_per_row[0]);
-      }
-    }
-  } else {
-    if (bb[0][3] != 0) {
-      if(decoder->verbose) {
-        fprintf(stdout, "\nBadly formatted OS v2.1 message encountered.\n");
-        bitrow_print(bb[0], bitbuffer->bits_per_row[0]);
-      }
-=======
+
+            }
+            else if (num_valid_v2_bits == 209 && (validate_os_v2_message(decoder, msg, 209, num_valid_v2_bits, 18) == 0)) {
+                // RF Clock message
+            }
+
             return 1;
         }
         else if (sensor_id    == ID_BTHGN129) {
@@ -700,7 +479,6 @@
                 bitrow_printf(bb[0], bitbuffer->bits_per_row[0], "Raw Data: ");
             }
         }
->>>>>>> 0c4c333f
     }
     else {
         if (bb[0][3] != 0) {
