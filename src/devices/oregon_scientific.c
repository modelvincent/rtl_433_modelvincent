--- conflicted
+++ resolved
@@ -839,15 +839,9 @@
         int id       = msg[2] << 8 | (msg[1] & 0xF0);
         int batt_low = (msg[3] & 0x1); // 8th bit instead of 6th commonly used for other devices
 
-<<<<<<< HEAD
-        unsigned short int ipower = cm180_power(msg);
-        unsigned long long itotal = cm180_total(msg);
-        float total_energy        = itotal / 3600.0f / 1000.0f;
-=======
         unsigned ipower = cm180_power(msg);
         uint64_t itotal = cm180_total(msg);
-        float total_energy        = itotal / 3600.0 / 1000.0;
->>>>>>> 7e4cef28
+        float total_energy        = itotal / 3600.0f / 1000.0f;
         if (valid == 0) {
             /* clang-format off */
             data = data_make(
@@ -883,13 +877,8 @@
         uint64_t itotal= 0;
         if (msg_len >= 140) itotal= cm180i_total(msg);
 
-<<<<<<< HEAD
-        // per hour and in kilowat
+        // Convert `itotal` which is in Ws (or J) to kWh unit.
         float total_energy        = itotal / 3600.0f / 1000.0f;
-=======
-        // Convert `itotal` which is in Ws (or J) to kWh unit.
-        float total_energy        = itotal / 3600.0 / 1000.0;
->>>>>>> 7e4cef28
 
         if (valid == 0) {
             /* clang-format off */
