/** @file
    LaCrosse TX31U-IT protocol.

    Copyright (C) 2023 Craig Johnston

    This program is free software; you can redistribute it and/or modify
    it under the terms of the GNU General Public License as published by
    the Free Software Foundation; either version 2 of the License, or
    (at your option) any later version.

*/
/**
Decoder for LaCrosse transmitter provided with the WS-1910TWC-IT product.
Branded with "The Weather Channel" logo.
https://www.lacrossetechnology.com/products/ws-1910twc-it

FCC ID: OMO-TX22U
FSK_PCM @915 MHz, 116usec/bit

## Protocol

Data format:

This transmitter uses a variable length protocol that includes 1-5 measurements
of 2 bytes each.  The first nibble of each measurement identifies the sensor.

    Sensor      Code    Encoding
    TEMP          0       BCD tenths of a degree C plus 400 offset.
                              EX: 0x0653 is 25.3 degrees C
    HUMID         1       BCD % relative humidity.
                              EX: 0x1068 is 68%
    UNKNOWN       2       This is probably reserved for a rain gauge (TX32U-IT) - NOT TESTED
    WIND_AVG_DIR  3       Wind direction and decimal time averaged wind speed in m/sec.
                              First nibble is direction in units of 22.5 degrees.
    WIND_MAX      4       Decimal maximum wind speed in m/sec during last reporting interval.
                              First nibble is 0x1 if wind sensor input is lost.


       a    a    a    a    2    d    d    4    a    2    e    5    0    6    5    3    c    0
    Bits :
    1010 1010 1010 1010 0010 1101 1101 0100 1010 0010 1110 0101 0000 0110 0101 0011 1100 0000
    Bytes num :
    ----1---- ----2---- ----3---- ----4---- ----5---- ----6---- ----7---- ----8---- ----N----
    ~~~~~~~~~~~~~~~~~~~ 2 bytes preamble (0xaaaa)
                        ~~~~~~~~~~~~~~~~~~~ bytes 3 and 4 sync word of 0x2dd4
    sensor model (always 0xa)               ~~~~ 1st nibble of byte 5
    Random device id (6 bits)                    ~~~~ ~~ 2nd nibble of byte 5 and bits 7-6 of byte 6
    Initial training mode (all sensors report)          ~ bit 5 of byte 6
    no external sensor detected                          ~ bit 4 of byte 6
    low battery indication                                 ~ bit 3 of byte 6
    count of sensors reporting (1 to 5)                     ~~~ bits 2,1,0 of byte 6
    sensor code                                                 ~~~~ 1st nibble of byte 7
    sensor reading (meaning varies, see above)                       ~~~~ ~~~~ ~~~~ 2nd nibble of byte 7 and byte 8
    ---
    --- repeat sensor code:reading as specified in count value above
    ---
    crc8 (poly 0x31 init 0x00) of bytes 5 thru (N-1)                                ~~~~ ~~~~ last byte

## Developer's comments

The WS-1910TWC-IT does not have a rain gauge or wind direction vane.  The readings output here
are inferred from the output data, and correlating it with other similar Lacrosse devices.
These readings have not been tested.

*/

#include "decoder.h"

#define BIT(pos)               (1 << (pos))
#define CHECK_BIT(y, pos)      ((0u == ((y) & (BIT(pos)))) ? 0u : 1u)
#define SET_LSBITS(len)        (BIT(len) - 1)                       // the first len bits are '1' and the rest are '0'
#define BF_PREP(y, start, len) (((y) & SET_LSBITS(len)) << (start)) // Prepare a bitmask
#define BF_GET(y, start, len)  (((y) >> (start)) & SET_LSBITS(len))

#define TX31U_MIN_LEN_BYTES    9  // assume at least one measurement
#define TX31U_MAX_LEN_BYTES    20 // actually shouldn't be more than 18, but we'll be generous

static int lacrosse_tx31u_decode(r_device *decoder, bitbuffer_t *bitbuffer)
{

    // There will only be one row
    if (bitbuffer->num_rows > 1) {
        decoder_logf(decoder, 1, __func__, "Too many rows: %d", bitbuffer->num_rows);
        return DECODE_FAIL_SANITY;
    }

    // search for expected start sequence
    uint8_t const start_match[] = {0xaa, 0xaa, 0x2d, 0xd4}; // preamble + sync word (32 bits)
    unsigned int start_pos      = bitbuffer_search(bitbuffer, 0, 0, start_match, sizeof(start_match) * 8);
    if (start_pos >= bitbuffer->bits_per_row[0]) {
        return DECODE_ABORT_EARLY;
    }
    uint8_t msg_bytes = (bitbuffer->bits_per_row[0] - start_pos) / 8;

    if (msg_bytes < TX31U_MIN_LEN_BYTES) {
        decoder_logf(decoder, 1, __func__, "Packet too short: %d bytes", msg_bytes);
        return DECODE_ABORT_LENGTH;
    }
    else if (msg_bytes > TX31U_MAX_LEN_BYTES) {
        decoder_logf(decoder, 1, __func__, "Packet too long: %d bytes", msg_bytes);
        return DECODE_ABORT_LENGTH;
    }
    else {
        decoder_logf(decoder, 2, __func__, "packet length: %d", msg_bytes);
    }

    decoder_log(decoder, 1, __func__, "LaCrosse TX31U-IT detected");

    uint8_t msg[TX31U_MAX_LEN_BYTES];
    bitbuffer_extract_bytes(bitbuffer, 0, start_pos, msg, msg_bytes * 8);

    // int model = BF_GET(msg[4], 4, 4);
    int sensor_id = (BF_GET(msg[4], 0, 4) << 2) | BF_GET(msg[5], 6, 2);
    // int training = CHECK_BIT(msg[5], 5);
    int no_ext_sensor = CHECK_BIT(msg[5], 4);
    int battery_low   = CHECK_BIT(msg[5], 3);
    int measurements  = BF_GET(msg[5], 0, 3);

    // Check message integrity
    int expected_bytes = 6 + measurements * 2 + 1;
    if (msg_bytes >= expected_bytes) { // did we get shorted?
        int r_crc = msg[expected_bytes - 1];
        int c_crc = crc8(&msg[4], 2 + measurements * 2, 0x31, 0x00);
        if (r_crc != c_crc) {
            decoder_logf(decoder, 1, __func__, "LaCrosse TX31U-IT bad CRC: calculated %02x, received %02x", c_crc, r_crc);
            return DECODE_FAIL_MIC;
        }
    }
    else {
        decoder_logf(decoder, 1, __func__, "Packet truncated: received %d bytes, expected %d bytes", msg_bytes, expected_bytes);
        return DECODE_ABORT_LENGTH;
    }

    /* clang-format off */
    // what we know from the header
    data_t *data = data_make(
            "model",            "",             DATA_STRING, "LaCrosse-TX31UIT",
            "id",               "",             DATA_INT,    sensor_id,
            "battery_ok",       "Battery",      DATA_INT,    !battery_low,
            NULL);

    // decode each measurement we get and append them.
    enum sensor_type { TEMP=0, HUMIDITY, RAIN, WIND_AVG, WIND_MAX };
    for (int m=0; m<measurements; ++m ) {
        uint8_t type = BF_GET(msg[6+m*2], 4, 4 );
        uint8_t nib1 = BF_GET(msg[6+m*2], 0, 4 );
        uint8_t nib2 = BF_GET(msg[7+m*2], 4, 4 );
        uint8_t nib3 = BF_GET(msg[7+m*2], 0, 4 );
        switch (type) {
            case TEMP: {
                float temp_c = 10*nib1 + nib2 + 0.1f*nib3 - 40.0f; // BCD offset 40 deg C
                data = data_dbl(data, "temperature_C",    "Temperature",  "%.1f C", temp_c);
            } break;
            case HUMIDITY: {
                int humidity = 100*nib1 + 10*nib2 + nib3; // BCD %
                data = data_int(data, "humidity",         "Humidity",     "%u %%",  humidity);
            } break;
            case RAIN: {
                int raw_rain = (nib1<<8) + (nib2<<4) + nib3; // count of contact closures
                if ( !no_ext_sensor && raw_rain > 0) { // most of these do not have rain gauges.  Suppress output if zero.
                    data = data_int(data, "rain",         "raw_rain",     "%03x",   raw_rain);
                }
            } break;
            case WIND_AVG: {
                if ( !no_ext_sensor ) {
<<<<<<< HEAD
                    float wind_dir = nib1 * 22.5f ; // compass direction in degrees
                    float wind_avg = ((nib2<<4) + nib3) * 0.1f * 3.6f; // wind values are decimal m/sec, convert to km/hr
                    data = data_append( data,
                        "wind_dir_deg",   "Wind direction",  DATA_FORMAT, "%.1f",       DATA_DOUBLE, wind_dir,
                        "wind_avg_km_h",  "Wind speed",      DATA_FORMAT, "%.1f km/h",  DATA_DOUBLE, wind_avg,
                        NULL);
=======
                    float wind_dir = nib1 * 22.5 ; // compass direction in degrees
                    float wind_avg = ((nib2<<4) + nib3) * 0.1f * 3.6; // wind values are decimal m/sec, convert to km/hr
                    data = data_dbl(data, "wind_dir_deg",   "Wind direction",   "%.1f",       wind_dir);
                    data = data_dbl(data, "wind_avg_km_h",  "Wind speed",       "%.1f km/h",  wind_avg);
>>>>>>> 7e4cef28
                }
            } break;
            case WIND_MAX: {
                int wind_input_lost = CHECK_BIT(nib1, 0); // a sensor was attached, but now not detected
                if ( !no_ext_sensor && !wind_input_lost ) {
<<<<<<< HEAD
                    float wind_max = ((nib2<<4) + nib3) * 0.1f * 3.6f; // wind values are decimal m/sec, convert to km/hr
                    data = data_append( data,
                        "wind_max_km_h",  "Wind gust",    DATA_FORMAT, "%.1f km/h",  DATA_DOUBLE, wind_max,
                        NULL);
=======
                    float wind_max = ((nib2<<4) + nib3) * 0.1f * 3.6; // wind values are decimal m/sec, convert to km/hr
                    data = data_dbl(data, "wind_max_km_h",  "Wind gust",     "%.1f km/h",  wind_max);
>>>>>>> 7e4cef28
                }
            } break;
            default:
                decoder_logf(decoder, 1, __func__, "LaCrosse TX31U-IT unknown sensor type %d", type);
            break;
        }
    }

    data = data_str(data, "mic",              "Integrity",  NULL,   "CRC");
    /* clang-format on */

    decoder_output_data(decoder, data);

    return 1;
}

static char const *const output_fields[] = {
        "model",
        "id",
        "battery_ok",
        "temperature_C",
        "humidity",
        "wind_avg_km_h",
        "wind_max_km_h",
        "wind_dir_deg",
        "mic",
        NULL,
};

// Receiver for the Lacrosse TX31U-IT
r_device const lacrosse_tx31u = {
        .name        = "LaCrosse TX31U-IT, The Weather Channel WS-1910TWC-IT",
        .modulation  = FSK_PULSE_PCM,
        .short_width = 116,
        .long_width  = 116,
        .reset_limit = 20000,
        .decode_fn   = &lacrosse_tx31u_decode,
        .fields      = output_fields,
};<|MERGE_RESOLUTION|>--- conflicted
+++ resolved
@@ -163,33 +163,17 @@
             } break;
             case WIND_AVG: {
                 if ( !no_ext_sensor ) {
-<<<<<<< HEAD
                     float wind_dir = nib1 * 22.5f ; // compass direction in degrees
-                    float wind_avg = ((nib2<<4) + nib3) * 0.1f * 3.6f; // wind values are decimal m/sec, convert to km/hr
-                    data = data_append( data,
-                        "wind_dir_deg",   "Wind direction",  DATA_FORMAT, "%.1f",       DATA_DOUBLE, wind_dir,
-                        "wind_avg_km_h",  "Wind speed",      DATA_FORMAT, "%.1f km/h",  DATA_DOUBLE, wind_avg,
-                        NULL);
-=======
-                    float wind_dir = nib1 * 22.5 ; // compass direction in degrees
-                    float wind_avg = ((nib2<<4) + nib3) * 0.1f * 3.6; // wind values are decimal m/sec, convert to km/hr
+                    float wind_avg = ((nib2<<4) + nib3) * 0.1f * 3.6f; // wind values are decimal m/sec, convert to km/h
                     data = data_dbl(data, "wind_dir_deg",   "Wind direction",   "%.1f",       wind_dir);
                     data = data_dbl(data, "wind_avg_km_h",  "Wind speed",       "%.1f km/h",  wind_avg);
->>>>>>> 7e4cef28
                 }
             } break;
             case WIND_MAX: {
                 int wind_input_lost = CHECK_BIT(nib1, 0); // a sensor was attached, but now not detected
                 if ( !no_ext_sensor && !wind_input_lost ) {
-<<<<<<< HEAD
-                    float wind_max = ((nib2<<4) + nib3) * 0.1f * 3.6f; // wind values are decimal m/sec, convert to km/hr
-                    data = data_append( data,
-                        "wind_max_km_h",  "Wind gust",    DATA_FORMAT, "%.1f km/h",  DATA_DOUBLE, wind_max,
-                        NULL);
-=======
-                    float wind_max = ((nib2<<4) + nib3) * 0.1f * 3.6; // wind values are decimal m/sec, convert to km/hr
+                    float wind_max = ((nib2<<4) + nib3) * 0.1f * 3.6f; // wind values are decimal m/sec, convert to km/h
                     data = data_dbl(data, "wind_max_km_h",  "Wind gust",     "%.1f km/h",  wind_max);
->>>>>>> 7e4cef28
                 }
             } break;
             default:
