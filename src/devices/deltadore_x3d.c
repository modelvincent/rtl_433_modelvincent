--- conflicted
+++ resolved
@@ -152,11 +152,8 @@
 #define DELTADORE_X3D_HEADER_FLAG3_TEMP       0x08
 #define DELTADORE_X3D_HEADER_FLAG2_WND_CLOSED 0x01
 #define DELTADORE_X3D_HEADER_FLAG2_WND_OPENED 0x41
-<<<<<<< HEAD
-=======
 
 #define DELTADORE_X3D_MAX_PKT_LEN             (64U)
->>>>>>> 0a341d09
 
 struct deltadore_x3d_message_header {
     uint8_t number;
@@ -214,16 +211,6 @@
     *whitening_key_lsb_p = whitening_key_lsb;
 }
 
-<<<<<<< HEAD
-static uint32_t deltadore_x3d_read_le_u24(uint8_t **buffer)
-{
-    uint32_t res = **buffer;
-    (*buffer)++;
-    res |= **buffer << 8;
-    (*buffer)++;
-    res |= **buffer << 16;
-    (*buffer)++;
-=======
 /* clang-format off */
 static uint32_t deltadore_x3d_read_le_u32(uint8_t ** buffer)
 {
@@ -231,35 +218,20 @@
     res |= **buffer << 8;    (*buffer)++;
     res |= **buffer << 16;   (*buffer)++;
     res |= **buffer << 24;   (*buffer)++;
->>>>>>> 0a341d09
     return res;
 }
 
 static uint16_t deltadore_x3d_read_le_u16(uint8_t **buffer)
 {
-<<<<<<< HEAD
-    uint16_t res = **buffer;
-    (*buffer)++;
-    res |= **buffer << 8;
-    (*buffer)++;
-=======
     uint16_t res = **buffer; (*buffer)++;
     res |= **buffer << 8;    (*buffer)++;
->>>>>>> 0a341d09
     return res;
 }
 
 static uint16_t deltadore_x3d_read_be_u16(uint8_t **buffer)
 {
-<<<<<<< HEAD
-    uint16_t res = **buffer << 8;
-    (*buffer)++;
-    res |= **buffer;
-    (*buffer)++;
-=======
     uint16_t res = **buffer << 8; (*buffer)++;
     res |= **buffer;              (*buffer)++;
->>>>>>> 0a341d09
     return res;
 }
 /* clang-format on */
@@ -271,12 +243,7 @@
     out->type                  = *buffer++;
     out->header_len            = *buffer & DELTADORE_X3D_HEADER_LENGTH_MASK;
     out->header_flags          = *buffer++ & DELTADORE_X3D_HEADER_FLAGS_MASK;
-<<<<<<< HEAD
-    out->device_id             = deltadore_x3d_read_le_u24(&buffer);
-    out->network               = *buffer++;
-=======
     out->device_id             = deltadore_x3d_read_le_u32(&buffer);
->>>>>>> 0a341d09
     out->unknown_header_flags1 = *buffer++;
     out->unknown_header_flags2 = *buffer++;
     out->unknown_header_flags3 = *buffer++;
@@ -285,11 +252,7 @@
         bytes_read++;
     }
     else if (out->unknown_header_flags3 == DELTADORE_X3D_HEADER_FLAG3_TEMP) {
-<<<<<<< HEAD
         out->temp_type   = *buffer++;
-=======
-        out->temp_sign   = *buffer++;
->>>>>>> 0a341d09
         out->temperature = deltadore_x3d_read_le_u16(&buffer);
         bytes_read += 3;
     }
@@ -301,7 +264,6 @@
 
 static uint8_t deltadore_x3d_parse_message_payload(uint8_t *buffer, struct deltadore_x3d_message_payload *out)
 {
-<<<<<<< HEAD
     out->retry         = *buffer++;
     out->transfer      = deltadore_x3d_read_le_u16(&buffer);
     out->transfer_ack  = deltadore_x3d_read_le_u16(&buffer);
@@ -311,15 +273,6 @@
     out->register_low  = *buffer++;
     out->target_ack    = deltadore_x3d_read_le_u16(&buffer);
     return sizeof(struct deltadore_x3d_message_payload);
-=======
-    uint8_t bytes_read = 5;
-    out->retry         = *buffer++;
-    out->actor         = *buffer++;
-    out->unknown1      = *buffer++;
-    out->response      = *buffer++;
-    out->unknown2      = *buffer++;
-    return bytes_read;
->>>>>>> 0a341d09
 }
 
 static int deltadore_x3d_decode(r_device *decoder, bitbuffer_t *bitbuffer)
@@ -362,11 +315,7 @@
 
     if (len > DELTADORE_X3D_MAX_PKT_LEN) {
         if (decoder->verbose) {
-<<<<<<< HEAD
-            decoder_logf(decoder, 0, __func__, "packet to large (%d bytes), drop it\n", len);
-=======
             decoder_logf(decoder, 0, __func__, "packet too large (%u bytes), dropping it\n", len);
->>>>>>> 0a341d09
         }
         return DECODE_ABORT_LENGTH;
     }
@@ -389,11 +338,7 @@
 
     if (actual_crc != crc) {
         if (decoder->verbose) {
-<<<<<<< HEAD
-            decoder_logf(decoder, 0, __func__, "CRC invalid %04x != %04x\n", frame[len - 2] << 8 | frame[len - 1], crc);
-=======
             decoder_logf(decoder, 0, __func__, "CRC invalid %04x != %04x\n", actual_crc, crc);
->>>>>>> 0a341d09
         }
         return DECODE_FAIL_MIC;
     }
@@ -401,11 +346,7 @@
     struct deltadore_x3d_message_header head = {0};
     uint8_t bytes_read                       = 2; // step over length and FF field
     bytes_read += deltadore_x3d_parse_message_header(&frame[bytes_read], &head);
-<<<<<<< HEAD
-    char const *class, *wnd_stat, *temp_type;
-=======
-    const char *class, *wnd_stat;
->>>>>>> 0a341d09
+    const char *class, *wnd_stat, *temp_type;
 
     /* clang-format off */
     switch (head.type) {
@@ -423,15 +364,12 @@
     }
     /* clang-format on */
 
-<<<<<<< HEAD
     switch (head.temp_type) {
         case 0x00: temp_type = "indoor"; break;
         case 0x01: temp_type = "outdoor"; break;
         default: temp_type = ""; break;
     }
 
-=======
->>>>>>> 0a341d09
     if (head.header_flags & DELTADORE_X3D_HEADER_FLAG_NO_PAYLOAD) {
         // Window stat from window sensor
         if (strlen(wnd_stat) > 0) {
