/** @file
    Security+ 2.0 rolling code.

    Copyright (C) 2020 Peter Shipley <peter.shipley@gmail.com>
    Based on code by Clayton Smith https://github.com/argilo/secplus

    This program is free software; you can redistribute it and/or modify
    it under the terms of the GNU General Public License as published by
    the Free Software Foundation; either version 2 of the License, or
    (at your option) any later version.
*/

/**
Freq 310, 315 and 390 MHz.

Security+ 2.0  is described in [US patent application US20110317835A1](https://patents.google.com/patent/US20110317835A1/)


*/

#include "decoder.h"

/**
Security+ 2.0 rolling code.

Data comes in two bursts/packets.

Layout:

    bits = `AA BB IIII OOOO X*30`

- AA = payload type  ( 2 bits 00 or 01 )
- BB = FrameID ( 2 bits always 00)
- IIII = inversion indicator ( 4 bits )
- OOOO = Order indicator ( 4 bits ).
- XXXX....  = data ( 30 bits )

---

data is broken up into 3 parts ( p0 p1 p2 )
eg:

data = `ABCABCABCABCABCABCABCABCABCABC`
becomes:

    `p0 = AAAAAAAAAA`
    `p1 = BBBBBBBBBB`
    `p2 = CCCCCCCCCC`

these three parts are then inverted and reordered based on the 4bit Order and Inversion indicators

fixed generated from concatenate  p0 + p1

roll_array is generated from the 8 bit used for Order and Inversion indicators + p3
by reading the buffer in binary bit pairs forming trinary values

EG:
`1 0 0 1 1 0 1 0 0 1 1 0=> [1 0] [0 1] [1 0] [1 0] [0 1] [1 0] => 2 1 2 2 1 2`

Returns data in :
  * roll_array as an array of trinary values ( 0, 1, 2) the value 3 is invalid
  * fixed_p as an bitbuffer_t with 20 bits of data


Once the above has been run twice the two are merged

---

*/

<<<<<<< HEAD

int _decode_v2_half(bitbuffer_t *bits, uint16_t row, uint8_t roll_array[], bitbuffer_t *fixed_p, int verbose)
=======
int _decode_v2_half(bitbuffer_t *bits, uint8_t roll_array[], bitbuffer_t *fixed_p, int verbose)
>>>>>>> 8212b334
{
    uint8_t invert = 0;
    uint8_t order  = 0;
    uint32_t x    = 0;
    unsigned int start_pos = 2; //
    uint8_t buffy[10];


    uint8_t part_id = (bits->bb[0][0] >> 6);

    // fprintf(stderr, "%s: part %d\n", __func__, part_id);

    if (verbose) {
        fprintf(stderr, "%s: bits_per_row = %d\n", __func__, bits->bits_per_row[0]);

        bitrow_debugf(bits->bb[0], bits->bits_per_row[0], "%s : ", __func__);
    }

    bitbuffer_extract_bytes(bits, 0, start_pos, buffy, 2);
    start_pos += 2;

    bitbuffer_extract_bytes(bits, 0, start_pos, buffy, 8);
    start_pos += 8;
    order = buffy[0] >> 4;

    invert = buffy[0] & 0x0f;
    // bitrow_debug(&invert, 8);

    bitbuffer_extract_bytes(bits, 0, start_pos, buffy, 30);
    start_pos += 30;

    // copy 30 bits of data into 32bit int then shift >> 2
    // memcpy(&dat, buffy, 4);
    x = ((uint32_t)buffy[0] << 24) | (buffy[1] << 16) | (buffy[2] << 8) | (buffy[3]);

    x >>= 2;

    // using short to store 10bit values
    uint16_t p0 = 0, p1 = 0, p2 = 0;

    // sort 30 bits of interleaved data into three 10 bit buffers
    for (int i = 0; i < 10; i++) {
        p2 ^= (x & 0x00000001) << i; // 9-
        x >>= 1;
        p1 ^= (x & 0x00000001) << i;
        x >>= 1;
        p0 ^= (x & 0x00000001) << i;
        x >>= 1;
    }

    // fprintf(stderr, "f1 (%d) %d %d %d\n", part_id, p0, p1, p2);

    // selectively invert buffers
    switch (invert) {
    case 0x00: // 0b0000 (True, True, False),
        p0 = ~p0 & 0x03FF;
        p1 = ~p1 & 0x03FF;
        break;
    case 0x01: // 0b0001 (False, True, False),
        p1 = ~p1 & 0x03FF;
        break;
    case 0x02: // 0b0010 (False, False, True),
        p2 = ~p2 & 0x03FF;
        break;
    case 0x04: // 0b0100 (True, True, True),
        p0 = ~p0 & 0x03FF;
        p1 = ~p1 & 0x03FF;
        p2 = ~p2 & 0x03FF;
        break;
    case 0x05: // 0b0101 (True, False, True),
    case 0x0a: // 0b1010 (True, False, True),
        p0 = ~p0 & 0x03FF;
        p2 = ~p2 & 0x03FF;
        break;
    case 0x06: // 0b0110 (False, True, True),
        p1 = ~p1 & 0x03FF;
        p2 = ~p2 & 0x03FF;
        break;
    case 0x08: // 0b1000 (True, False, False),
        p0 = ~p0 & 0x03FF;
        break;
    case 0x09: // 0b1001 (False, False, False),
        break;
    default:
        if (verbose)
            fprintf(stderr, "Invert FAIL\n");
        return 1;
    }

    uint16_t a = p0, b = p1, c = p2;

    // selectively reorder buffers
    switch (order) {
    case 0x06: // 0b0110  2, 1, 0],
    case 0x09: // 0b1001  2, 1, 0],
        p2 = a;
        p1 = b;
        p0 = c;
        break;

    case 0x08: // 0b1000  1, 2, 0],
    case 0x04: // 0b0100  1, 2, 0],
        p1 = a;
        p2 = b;
        p0 = c;
        break;

    case 0x01: // 0b0001 2, 0, 1],
        p2 = a;
        p0 = b;
        p1 = c;
        break;

    case 0x00: // 0b0000  0, 2, 1],
        p0 = a;
        p2 = b;
        p1 = c;
        break;

    case 0x05: // 0b0101 1, 0, 2],
        p1 = a;
        p0 = b;
        p2 = c;
        break;

    case 0x02: // 0b0010 0, 1, 2],
    case 0x0A: // 0b1010 0, 1, 2],
        p0 = a;
        p1 = b;
        p2 = c;
        break;

    default:
        if (verbose)
            fprintf(stderr, "Order FAIL");
        return 2;
    }

    bitbuffer_extract_bytes(bits, 0, 4, buffy, 8);
    x     = buffy[0];
    int k = 0;
    for (int i = 6; i >= 0; i -= 2) {
        roll_array[k++] = (x >> i) & 0x03;
    }

    // bitrow_printf(buffy, 8, "%s ; buffy bits ", __func__);

    // assemble binary bits into trinary
    x = p2;
    for (int i = 8; i >= 0; i -= 2) {
        roll_array[k++] = (x >> i) & 0x03;
    }

    if (verbose) {
        fprintf(stderr, "%s : roll_array : (%d) ", __func__, part_id);
        for (int i = 0; i < 9; i++) {
            fprintf(stderr, "%d ", roll_array[i]);
        }
        fprintf(stderr, "\n");
    }

    // SANITY check trinary valuse, 00/01/10 are valid,  11 is not
    for (int i = 0; i < 9; i++) {
        if (roll_array[i] == 3) {
            fprintf(stderr, "roll_array val  FAIL\n");
            return 1; // DECODE_FAIL_SANITY;
        }
    }

    // fixed_p = p0 + p1
    for (int i = 9; i >= 0; i--) {
        bitbuffer_add_bit(fixed_p, (p0 >> i) & 0x01);
    }
    for (int i = 9; i >= 0; i--) {
        bitbuffer_add_bit(fixed_p, (p1 >> i) & 0x01);
    }

    return 0;
}

static const uint8_t _preamble[] = {0xaa, 0xaa, 0x95, 0x60};
unsigned _preamble_len           = 28;

static int secplus_v2_callback(r_device *decoder, bitbuffer_t *bitbuffer)
{
    unsigned search_index = 0;
    // uint8_t buffy[20]; // 80 bits (overkill)
    bitbuffer_t bits = {0};
    // int i            = 0;

    // bitbuffer_t bits_1    = {0};
    bitbuffer_t fixed_1   = {0};
    uint8_t rolling_1[16] = {0};

    // bitbuffer_t bits_2    = {0};
    bitbuffer_t fixed_2   = {0};
    uint8_t rolling_2[16] = {0};
    
    (void)fprintf(stderr, "\n\n%s : num rows = %u len %u\n", __func__, bitbuffer->num_rows, bitbuffer->bits_per_row[0]);

    // if a single row of bits 
    if (bitbuffer->bits_per_row[0] <= 304 && bitbuffer->num_rows < 3) {
        return DECODE_ABORT_LENGTH;
    }

    for (uint16_t row = 0; row < bitbuffer->num_rows; ++row) {

        
        // if one pkt per row
        if (bitbuffer->bits_per_row[row] < 136) {
            continue; // DECODE_ABORT_LENGTH;
        }

<<<<<<< HEAD
        (void)fprintf(stderr, "%s : rows nun = %u len %u\n", __func__, row, bitbuffer->bits_per_row[row]);

        search_index = 0;
        // unsigned next_pos     = 0;
        // loop though segments until we collect both parts, or run out of data
        while (search_index < bitbuffer->bits_per_row[row]) {


            search_index = bitbuffer_search(bitbuffer, row, search_index, _preamble, _preamble_len);

            if (search_index >= bitbuffer->bits_per_row[row]) {
                break;
            }

            bitbuffer_clear(&bits);
            bitbuffer_manchester_decode(bitbuffer, row, search_index + 26, &bits, 80);
            search_index += 20;
            if (bits.bits_per_row[0] < 42) {
                fprintf(stderr, "%s: continue : DECODE_ABORT_LENGTH %d < 42\n", __func__, bits.bits_per_row[row]);
                continue; // DECODE_ABORT_LENGTH;
            }

            if (decoder->verbose) {
                (void)fprintf(stderr, "%s: manchester_decode %d len = %u\n", __func__,
                        0, bits.bits_per_row[0]);
                bitrow_debugf(bits.bb[0], bits.bits_per_row[0], "%s: manchester_decoded %d", __func__, 0);
            }

            // valid = 0X00XXXX
            // 1st 3rs and 4th bits should alway be 0
            if (bits.bb[0][0] & 0xB0) {
                if (decoder->verbose)
                    fprintf(stderr, "%s: DECODE_FAIL_SANITY 0X00XXXX check\n", __func__);
                continue;
            }

            // 2nd bit indicates with half of the data 
            if (bits.bb[0][0] & 0xC0) {
                if (decoder->verbose)
                    (void)fprintf(stderr, "%s: Set 2\n", __func__);
                _decode_v2_half(&bits, row, rolling_2, &fixed_2, decoder->verbose);
                    (void)fprintf(stderr, "%s: Set 2 %d\n", __func__, fixed_2.bits_per_row[0]);
            }
            else {
                if (decoder->verbose)
                    (void)fprintf(stderr, "%s: Set 1\n", __func__);
                _decode_v2_half(&bits, row, rolling_1, &fixed_1, decoder->verbose);
                    (void)fprintf(stderr, "%s: Set 1 %d\n", __func__, fixed_1.bits_per_row[0]);
            }

            // break if we've recived both halfs
            if (fixed_1.bits_per_row[0] > 1 && fixed_2.bits_per_row[0] > 1) {
                break;
            }

        } // while
    } // for
=======
        if (decoder->verbose) {
            (void)fprintf(stderr, "%s: manchester_decode %d len = %u\n", __func__,
                    0, bits.bits_per_row[0]);
            bitrow_debugf(bits.bb[0], bits.bits_per_row[0], "%s: manchester_decoded %d", __func__, 0);
        }

        // valid = 0X00XXXX
        // 1st 3rs and 4th bits should alway be 0
        if (bits.bb[0][0] & 0xB0) {
            if (decoder->verbose)
                fprintf(stderr, "%s: DECODE_FAIL_SANITY\n", __func__);
            continue;
        }

        // 2nd bit indicates with half of the data
        if (bits.bb[0][0] & 0xC0) {
            if (decoder->verbose)
                (void)fprintf(stderr, "%s: Set 2\n", __func__);
            _decode_v2_half(&bits, rolling_2, &fixed_2, decoder->verbose);
        }
        else {
            if (decoder->verbose)
                (void)fprintf(stderr, "%s: Set 1\n", __func__);
            _decode_v2_half(&bits, rolling_1, &fixed_1, decoder->verbose);
        }

        // break if we've recived both halfs
        if (fixed_1.bits_per_row[0] > 1 && fixed_2.bits_per_row[0] > 1) {
            break;
        }

    }
>>>>>>> 8212b334

    // Do was have what we need ??
    if (fixed_1.bits_per_row[0] == 0 || fixed_2.bits_per_row[0] == 0) {
        //  No?  Awww F'ck it then
        if (decoder->verbose)
            fprintf(stderr, "%s: DECODE_FAIL_SANITY row=%d %d\n", __func__, fixed_1.bits_per_row[0], fixed_2.bits_per_row[0]);
        return DECODE_FAIL_SANITY;
    }

    // Assemble rolling_1[] and rolling_2[] into rolling_digits[]
    uint8_t rolling_digits[24] = {0};
    uint8_t *r;

    r    = rolling_digits;
    *r++ = rolling_2[8];
    *r++ = rolling_1[8];
    for (int i = 4; i < 8; i++) {
        *r++ = rolling_2[i];
    }
    for (int i = 4; i < 8; i++) {
        *r++ = rolling_1[i];
    }

    for (int i = 0; i < 4; i++) {
        *r++ = rolling_2[i];
    }
    for (int i = 0; i < 4; i++) {
        *r++ = rolling_1[i];
    }

    // compute rolling_total from rolling_digits[]
    uint32_t rolling_total = 0;
    uint32_t rolling_temp  = 0;

    for (int i = 0; i < 18; i++) {
        rolling_temp = (rolling_temp * 3) + rolling_digits[i];
        // fprintf(stderr, ">> %12d\t%d\n", rolling_temp, rolling_digits[i]);
    }

    // Max value = 2^28 (268435456)
    if ( rolling_temp >= 0x10000000 ) {
        return DECODE_FAIL_SANITY;
    }

    // value is 28 bits thus need to shift over 4 bit
    rolling_total = reverse32(rolling_temp);
    rolling_total = rolling_total >> 4;


    // Assemble "fixed" data part
    uint64_t fixed_total = 0;
    uint8_t *bb;
    bb = fixed_1.bb[0];
    fixed_total ^= ((uint64_t)bb[0]) << 32;
    fixed_total ^= ((uint64_t)bb[1]) << 24;
    fixed_total ^= ((uint64_t)bb[2]) << 16;

    bb = fixed_2.bb[0];
    fixed_total ^= ((uint64_t)bb[0]) << 12;
    fixed_total ^= ((uint64_t)bb[1]) << 4;
    fixed_total ^= (bb[2] >> 4) & 0x0f;

    // fprintf(stderr, "fixed_total = %lu\n", fixed_total);

    // int button    = fixed_total >> 32;
    // int remote_id = fixed_total & 0xffffffff;
    char fixed_str[16];
    char rolling_str[16];


    // rolling_total is a 28 bit unsigned number
    // fixed_totals is 40 bit in a uint64_t
    snprintf(fixed_str, sizeof(fixed_str), "%lu", fixed_total);
    snprintf(rolling_str, sizeof(rolling_str), "%u", rolling_total);

    /* clang-format off */
    data_t *data;
    data = data_make(
            "model",       "Model",    DATA_STRING, "Secplus-v2",
            "button_id",   "Button-ID",    DATA_INT,    (fixed_total >> 32),
            "remote_id",   "Remote-ID",    DATA_INT,    (fixed_total & 0xffffffff),
            // "fixed",       "",    DATA_INT,    fixed_total,
            "fixed",       "Fixed_Code",    DATA_STRING,    fixed_str,
            "rolling",     "Rolling_Code",    DATA_STRING,    rolling_str,
            NULL);
    /* clang-format on */

    decoder_output_data(decoder, data);
    return 1;
}

static char *output_fields[] = {
        // Common fields
        "model",
        "rolling"
        "fixed",
        "button_id",
        "remote_id",
        NULL,
};

//      Freq 310.01M
//  -X "n=vI3,m=OOK_PCM,s=230,l=230,t=40,r=10000,g=7400,match={24}0xaaaa9560"

r_device secplus_v2 = {
        .name        = "Security+ 2.0 (Keyfob)",
        .modulation  = OOK_PULSE_PCM_RZ,
        .short_width = 250,
        .long_width  = 250,
        .tolerance   = 50,
        .gap_limit   = 9000,
        .reset_limit = 100000,
        .decode_fn = &secplus_v2_callback,
        .disabled  = 0,
        .fields    = output_fields,
};
<|MERGE_RESOLUTION|>--- conflicted
+++ resolved
@@ -68,12 +68,7 @@
 
 */
 
-<<<<<<< HEAD
-
-int _decode_v2_half(bitbuffer_t *bits, uint16_t row, uint8_t roll_array[], bitbuffer_t *fixed_p, int verbose)
-=======
 int _decode_v2_half(bitbuffer_t *bits, uint8_t roll_array[], bitbuffer_t *fixed_p, int verbose)
->>>>>>> 8212b334
 {
     uint8_t invert = 0;
     uint8_t order  = 0;
@@ -260,92 +255,41 @@
 static int secplus_v2_callback(r_device *decoder, bitbuffer_t *bitbuffer)
 {
     unsigned search_index = 0;
-    // uint8_t buffy[20]; // 80 bits (overkill)
+    unsigned next_pos     = 0;
+    uint8_t buffy[20]; // 80 bits (overkill)
     bitbuffer_t bits = {0};
     // int i            = 0;
 
-    // bitbuffer_t bits_1    = {0};
+    bitbuffer_t bits_1    = {0};
     bitbuffer_t fixed_1   = {0};
     uint8_t rolling_1[16] = {0};
 
-    // bitbuffer_t bits_2    = {0};
+    bitbuffer_t bits_2    = {0};
     bitbuffer_t fixed_2   = {0};
     uint8_t rolling_2[16] = {0};
-    
-    (void)fprintf(stderr, "\n\n%s : num rows = %u len %u\n", __func__, bitbuffer->num_rows, bitbuffer->bits_per_row[0]);
-
-    // if a single row of bits 
-    if (bitbuffer->bits_per_row[0] <= 304 && bitbuffer->num_rows < 3) {
+
+
+    // 280 is a conservative guess
+    if (bitbuffer->bits_per_row[0] <= 280) {
         return DECODE_ABORT_LENGTH;
     }
 
-    for (uint16_t row = 0; row < bitbuffer->num_rows; ++row) {
-
-        
-        // if one pkt per row
-        if (bitbuffer->bits_per_row[row] < 136) {
+    // loop though segments until we collect both parts, or run out of data
+    while (search_index < bitbuffer->bits_per_row[0]) {
+
+        search_index = bitbuffer_search(bitbuffer, 0, search_index, _preamble, _preamble_len);
+
+        if (search_index >= bitbuffer->bits_per_row[0]) {
+            break;
+        }
+
+        bitbuffer_clear(&bits);
+        next_pos = bitbuffer_manchester_decode(bitbuffer, 0, search_index + 26, &bits, 80);
+        search_index += 20;
+        if (bits.bits_per_row[0] < 42) {
             continue; // DECODE_ABORT_LENGTH;
         }
 
-<<<<<<< HEAD
-        (void)fprintf(stderr, "%s : rows nun = %u len %u\n", __func__, row, bitbuffer->bits_per_row[row]);
-
-        search_index = 0;
-        // unsigned next_pos     = 0;
-        // loop though segments until we collect both parts, or run out of data
-        while (search_index < bitbuffer->bits_per_row[row]) {
-
-
-            search_index = bitbuffer_search(bitbuffer, row, search_index, _preamble, _preamble_len);
-
-            if (search_index >= bitbuffer->bits_per_row[row]) {
-                break;
-            }
-
-            bitbuffer_clear(&bits);
-            bitbuffer_manchester_decode(bitbuffer, row, search_index + 26, &bits, 80);
-            search_index += 20;
-            if (bits.bits_per_row[0] < 42) {
-                fprintf(stderr, "%s: continue : DECODE_ABORT_LENGTH %d < 42\n", __func__, bits.bits_per_row[row]);
-                continue; // DECODE_ABORT_LENGTH;
-            }
-
-            if (decoder->verbose) {
-                (void)fprintf(stderr, "%s: manchester_decode %d len = %u\n", __func__,
-                        0, bits.bits_per_row[0]);
-                bitrow_debugf(bits.bb[0], bits.bits_per_row[0], "%s: manchester_decoded %d", __func__, 0);
-            }
-
-            // valid = 0X00XXXX
-            // 1st 3rs and 4th bits should alway be 0
-            if (bits.bb[0][0] & 0xB0) {
-                if (decoder->verbose)
-                    fprintf(stderr, "%s: DECODE_FAIL_SANITY 0X00XXXX check\n", __func__);
-                continue;
-            }
-
-            // 2nd bit indicates with half of the data 
-            if (bits.bb[0][0] & 0xC0) {
-                if (decoder->verbose)
-                    (void)fprintf(stderr, "%s: Set 2\n", __func__);
-                _decode_v2_half(&bits, row, rolling_2, &fixed_2, decoder->verbose);
-                    (void)fprintf(stderr, "%s: Set 2 %d\n", __func__, fixed_2.bits_per_row[0]);
-            }
-            else {
-                if (decoder->verbose)
-                    (void)fprintf(stderr, "%s: Set 1\n", __func__);
-                _decode_v2_half(&bits, row, rolling_1, &fixed_1, decoder->verbose);
-                    (void)fprintf(stderr, "%s: Set 1 %d\n", __func__, fixed_1.bits_per_row[0]);
-            }
-
-            // break if we've recived both halfs
-            if (fixed_1.bits_per_row[0] > 1 && fixed_2.bits_per_row[0] > 1) {
-                break;
-            }
-
-        } // while
-    } // for
-=======
         if (decoder->verbose) {
             (void)fprintf(stderr, "%s: manchester_decode %d len = %u\n", __func__,
                     0, bits.bits_per_row[0]);
@@ -378,13 +322,12 @@
         }
 
     }
->>>>>>> 8212b334
 
     // Do was have what we need ??
     if (fixed_1.bits_per_row[0] == 0 || fixed_2.bits_per_row[0] == 0) {
         //  No?  Awww F'ck it then
         if (decoder->verbose)
-            fprintf(stderr, "%s: DECODE_FAIL_SANITY row=%d %d\n", __func__, fixed_1.bits_per_row[0], fixed_2.bits_per_row[0]);
+            fprintf(stderr, "%s: DECODE_FAIL_SANITY\n", __func__);
         return DECODE_FAIL_SANITY;
     }
 
@@ -448,10 +391,9 @@
     char fixed_str[16];
     char rolling_str[16];
 
-
     // rolling_total is a 28 bit unsigned number
     // fixed_totals is 40 bit in a uint64_t
-    snprintf(fixed_str, sizeof(fixed_str), "%lu", fixed_total);
+    snprintf(fixed_str, sizeof(fixed_str), "%llu", fixed_total);
     snprintf(rolling_str, sizeof(rolling_str), "%u", rolling_total);
 
     /* clang-format off */
@@ -489,9 +431,9 @@
         .short_width = 250,
         .long_width  = 250,
         .tolerance   = 50,
-        .gap_limit   = 9000,
-        .reset_limit = 100000,
+        .gap_limit   = 1500,
+        .reset_limit = 9000,
         .decode_fn = &secplus_v2_callback,
         .disabled  = 0,
         .fields    = output_fields,
-};
+};