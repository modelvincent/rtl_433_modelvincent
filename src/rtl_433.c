/*
 * rtl_433, turns your Realtek RTL2832 based DVB dongle into a 433.92MHz generic data receiver
 * Copyright (C) 2012 by Benjamin Larsson <benjamin@southpole.se>
 *
 * Based on rtl_sdr
 *
 * Copyright (C) 2012 by Steve Markgraf <steve@steve-m.de>
 *
 * This program is free software: you can redistribute it and/or modify
 * it under the terms of the GNU General Public License as published by
 * the Free Software Foundation, either version 2 of the License, or
 * (at your option) any later version.
 *
 * This program is distributed in the hope that it will be useful,
 * but WITHOUT ANY WARRANTY; without even the implied warranty of
 * MERCHANTABILITY or FITNESS FOR A PARTICULAR PURPOSE.  See the
 * GNU General Public License for more details.
 *
 * You should have received a copy of the GNU General Public License
 * along with this program.  If not, see <http://www.gnu.org/licenses/>.
 */

#include <stdbool.h>
#include <stddef.h>
#include <math.h>

#include "rtl_433.h"
#include "sdr.h"
#include "baseband.h"
#include "pulse_detect.h"
#include "pulse_demod.h"
#include "data.h"
#include "util.h"
#include "optparse.h"
#include "fileformat.h"
#include "samp_grab.h"
#include "am_analyze.h"
#include "confparse.h"
#include "compat_paths.h"
#include "compat_time.h"
<<<<<<< HEAD

#define MAX_DATA_OUTPUTS 32
#define MAX_DUMP_OUTPUTS 8
#define MAX_IN_FILES 100
=======
>>>>>>> 0b183000

#ifdef GIT_VERSION
#define STR_VALUE(arg) #arg
#define STR_EXPAND(s) STR_VALUE(s)
#define VERSION "version " STR_EXPAND(GIT_VERSION) " branch " STR_EXPAND(GIT_BRANCH) " at " STR_EXPAND(GIT_TIMESTAMP)
#else
#define VERSION "version unknown"
#endif

r_device *flex_create_device(char *spec); // maybe put this in some header file?

void data_acquired_handler(r_device *r_dev, data_t *data);

static struct app_cfg cfg = {
    .out_block_size = DEFAULT_BUF_LENGTH,
    .samp_rate = DEFAULT_SAMPLE_RATE,
    .conversion_mode = CONVERT_NATIVE,
};

struct dm_state {
    int32_t level_limit;
    int16_t am_buf[MAXIMAL_BUF_LENGTH];  // AM demodulated signal (for OOK decoding)
    union {
        // These buffers aren't used at the same time, so let's use a union to save some memory
        int16_t fm[MAXIMAL_BUF_LENGTH];  // FM demodulated signal (for FSK decoding)
        uint16_t temp[MAXIMAL_BUF_LENGTH];  // Temporary buffer (to be optimized out..)
    } buf;
    uint8_t u8_buf[MAXIMAL_BUF_LENGTH]; // format conversion buffer
    float f32_buf[MAXIMAL_BUF_LENGTH]; // format conversion buffer
    int sample_size; // CU8: 1, CS16: 2
    pulse_detect_t *pulse_detect;
    FilterState lowpass_filter_state;
    DemodFM_State demod_FM_state;
    int enable_FM_demod;
    samp_grab_t *samp_grab;
    am_analyze_t *am_analyze;
    int analyze_pulses;
    file_info_t load_info;
    file_info_t dumper[MAX_DUMP_OUTPUTS];
    int hop_time;

    /* Protocol states */
    uint16_t r_dev_num;
    r_device *r_devs[MAX_PROTOCOLS];

    pulse_data_t    pulse_data;
    pulse_data_t    fsk_pulse_data;
    unsigned frame_event_count;
    unsigned frame_start_ago;
    unsigned frame_end_ago;
    struct timeval now;
    float sample_file_pos;
};

static void print_version(void)
{
    fprintf(stderr, "rtl_433 " VERSION "\n");
}

static void usage(r_device *devices, unsigned num_devices, int exit_code)
{
    unsigned i;
    char disabledc;

    fprintf(stderr,
            "Generic RF data receiver and decoder for ISM band devices using RTL-SDR and SoapySDR.\n"
            "\nUsage:\t= General options =\n"
            "\t[-V] Output the version string and exit\n"
            "\t[-v] Increase verbosity (can be used multiple times).\n"
            "\t\t -v : verbose, -vv : verbose decoders, -vvv : debug decoders, -vvvv : trace decoding).\n"
            "\t[-c <path>] Read config options from a file\n"
            "\t= Tuner options =\n"
            "\t[-d <RTL-SDR USB device index> | :<RTL-SDR USB device serial> | <SoapySDR device query> | rtl_tcp]\n"
            "\t[-g <gain>] (default: auto)\n"
            "\t[-f <frequency>] [-f...] Receive frequency(s) (default: %i Hz)\n"
            "\t[-H <seconds>] Hop interval for polling of multiple frequencies (default: %i seconds)\n"
            "\t[-p <ppm_error] Correct rtl-sdr tuner frequency offset error (default: 0)\n"
            "\t[-s <sample rate>] Set sample rate (default: %i Hz)\n"
            "\t= Demodulator options =\n"
            "\t[-R <device>] Enable only the specified device decoding protocol (can be used multiple times)\n"
            "\t\t Specify a negative number to disable a device decoding protocol (can be used multiple times)\n"
            "\t[-G] Enable all device protocols, included those disabled by default\n"
            "\t[-X <spec> | help] Add a general purpose decoder (-R 0 to disable all other decoders)\n"
            "\t[-l <level>] Change detection level used to determine pulses [0-16384] (0 = auto) (default: %i)\n"
            "\t[-z <value>] Override short value in data decoder\n"
            "\t[-x <value>] Override long value in data decoder\n"
            "\t[-n <value>] Specify number of samples to take (each sample is 2 bytes: 1 each of I & Q)\n"
            "\t= Analyze/Debug options =\n"
            "\t[-a] Analyze mode. Print a textual description of the signal.\n"
            "\t[-A] Pulse Analyzer. Enable pulse analysis and decode attempt.\n"
            "\t\t Disable all decoders with -R 0 if you want analyzer output only.\n"
            "\t[-y <code>] Verify decoding of demodulated test data (e.g. \"{25}fb2dd58\") with enabled devices\n"
            "\t= File I/O options =\n"
            "\t[-S none|all|unknown|known] Signal auto save. Creates one file per signal.\n"
            "\t\t Note: Saves raw I/Q samples (uint8 pcm, 2 channel). Preferred mode for generating test files.\n"
            "\t[-r <filename>] Read data from input file instead of a receiver\n"
            "\t[-w <filename>] Save data stream to output file (a '-' dumps samples to stdout)\n"
            "\t[-W <filename>] Save data stream to output file, overwrite existing file\n"
            "\t= Data output options =\n"
            "\t[-F kv|json|csv|syslog|null] Produce decoded output in given format.\n"
            "\t\t Append output to file with :<filename> (e.g. -F csv:log.csv), defaults to stdout.\n"
            "\t\t Specify host/port for syslog with e.g. -F syslog:127.0.0.1:1514\n"
            "\t[-M time|reltime|notime|hires|utc|protocol|level|bits] Add various meta data to every output line.\n"
            "\t[-K FILE|PATH|<tag>] Add an expanded token or fixed tag to every output line.\n"
            "\t[-C native|si|customary] Convert units in decoded output.\n"
            "\t[-T <seconds>] Specify number of seconds to run\n"
            "\t[-E] Stop after outputting successful event(s)\n"
            "\t[-h] Output this usage help and exit\n"
            "\t\t Use -d, -g, -R, -X, -F, -M, -r, or -w without argument for more help\n\n",
            DEFAULT_FREQUENCY, DEFAULT_HOP_TIME, DEFAULT_SAMPLE_RATE, DEFAULT_LEVEL_LIMIT);

    if (devices) {
        fprintf(stderr, "Supported device protocols:\n");
        for (i = 0; i < num_devices; i++) {
            disabledc = devices[i].disabled ? '*' : ' ';
            if (devices[i].disabled <= 1) // if not hidden
                fprintf(stderr, "    [%02d]%c %s\n", i + 1, disabledc, devices[i].name);
        }
        fprintf(stderr, "\n* Disabled by default, use -R n or -G\n");
    }
    exit(exit_code);
}

static void help_device(void)
{
    fprintf(stderr,
#ifdef RTLSDR
            "\tRTL-SDR device driver is available.\n"
#else
            "\tRTL-SDR device driver is not available.\n"
#endif
            "[-d <RTL-SDR USB device index>] (default: 0)\n"
            "[-d :<RTL-SDR USB device serial (can be set with rtl_eeprom -s)>]\n"
            "\tTo set gain for RTL-SDR use -g X to set an overall gain in tenths of dB.\n"
#ifdef SOAPYSDR
            "\tSoapySDR device driver is available.\n"
#else
            "\tSoapySDR device driver is not available.\n"
#endif
            "[-d \"\" Open default SoapySDR device\n"
            "[-d driver=rtlsdr Open e.g. specific SoapySDR device\n"
            "\tTo set gain for SoapySDR use -g ELEM=val,ELEM=val,... e.g. -g LNA=20,TIA=8,PGA=2 (for LimeSDR).\n"
            "[-d rtl_tcp[:host[:port]] (default: localhost:1234)\n"
            "\tSpecify host/port to connect to with e.g. -d rtl_tcp:127.0.0.1:1234\n");
    exit(0);
}

static void help_gain(void)
{
    fprintf(stderr,
            "-g <gain>] (default: auto)\n"
            "\tFor RTL-SDR: gain in tenths of dB (\"0\" is auto).\n"
            "\tFor SoapySDR: gain in dB for automatic distribution (\"\" is auto), or string of gain elements.\n"
            "\tE.g. \"LNA=20,TIA=8,PGA=2\" for LimeSDR.\n");
    exit(0);
}

static void help_output(void)
{
    fprintf(stderr,
            "[-F kv|json|csv|syslog|null] Produce decoded output in given format.\n"
            "\tWithout this option the default is KV output. Use \"-F null\" to remove the default.\n"
            "\tAppend output to file with :<filename> (e.g. -F csv:log.csv), defaults to stdout.\n"
            "\tSpecify host/port for syslog with e.g. -F syslog:127.0.0.1:1514\n");
    exit(0);
}

static void help_meta(void)
{
    fprintf(stderr,
            "[-M time|reltime|notime|hires|level] Add various metadata to every output line.\n"
            "\tUse \"time\" to add current date and time meta data (preset for live inputs).\n"
            "\tUse \"reltime\" to add sample position meta data (preset for read-file and stdin).\n"
            "\tUse \"notime\" to remove time meta data.\n"
            "\tUse \"hires\" to add microsecods to date time meta data.\n"
            "\tUse \"utc\" / \"noutc\" to output timestamps in UTC.\n"
            "\t\t(this may also be accomplished by invocation with TZ environment variable set).\n"
            "\tUse \"protocol\" / \"noprotocol\" to output the decoder protocol number meta data.\n"
            "\tUse \"level\" to add Modulation, Frequency, RSSI, SNR, and Noise meta data.\n"
            "\tUse \"bits\" to add bit representation to code outputs (for debug).\n");
    exit(0);
}

static void help_read(void)
{
    fprintf(stderr,
            "[-r <filename>] Read data from input file instead of a receiver\n"
            "\tParameters are detected from the full path, file name, and extension.\n\n"
            "\tA center frequency is detected as (fractional) number suffixed with 'M',\n"
            "\t'Hz', 'kHz', 'MHz', or 'GHz'.\n\n"
            "\tA sample rate is detected as (fractional) number suffixed with 'k',\n"
            "\t'sps', 'ksps', 'Msps', or 'Gsps'.\n\n"
            "\tFile content and format are detected as parameters, possible options are:\n"
            "\t'cu8', 'cs16', 'cf32' ('IQ' implied), and 'am.s16'.\n\n"
            "\tParameters must be separated by non-alphanumeric chars and are case-insensitive.\n"
            "\tOverrides can be prefixed, separated by colon (':')\n\n"
            "\tE.g. default detection by extension: path/filename.am.s16\n"
            "\tforced overrides: am:s16:path/filename.ext\n");
    exit(0);
}

static void help_write(void)
{
    fprintf(stderr,
            "[-w <filename>] Save data stream to output file (a '-' dumps samples to stdout)\n"
            "[-W <filename>] Save data stream to output file, overwrite existing file\n"
            "\tParameters are detected from the full path, file name, and extension.\n\n"
            "\tFile content and format are detected as parameters, possible options are:\n"
            "\t'cu8', 'cs16', 'cf32' ('IQ' implied),\n"
            "\t'am.s16', 'am.f32', 'fm.s16', 'fm.f32',\n"
            "\t'i.f32', 'q.f32', 'logic.u8', and 'vcd'.\n\n"
            "\tParameters must be separated by non-alphanumeric chars and are case-insensitive.\n"
            "\tOverrides can be prefixed, separated by colon (':')\n\n"
            "\tE.g. default detection by extension: path/filename.am.s16\n"
            "\tforced overrides: am:s16:path/filename.ext\n");
    exit(0);
}

#ifdef _WIN32
BOOL WINAPI
sighandler(int signum) {
    if (CTRL_C_EVENT == signum) {
        fprintf(stderr, "Signal caught, exiting!\n");
        cfg.do_exit = 1;
        sdr_stop(cfg.dev);
        return TRUE;
    }
    return FALSE;
}
#else
static void sighandler(int signum) {
    if (signum == SIGPIPE) {
        signal(SIGPIPE,SIG_IGN);
    } else if (signum == SIGALRM) {
        fprintf(stderr, "Async read stalled, exiting!\n");
    } else {
        fprintf(stderr, "Signal caught, exiting!\n");
    }
    cfg.do_exit = 1;
    sdr_stop(cfg.dev);
}
#endif


static void register_protocol(struct dm_state *demod, r_device *r_dev) {
    r_device *p = calloc(1, sizeof (r_device));

    float samples_per_us = cfg.samp_rate / 1.0e6;
    p->f_short_width = 1.0 / (r_dev->short_width * samples_per_us);
    p->f_long_width  = 1.0 / (r_dev->long_width * samples_per_us);
    p->s_short_width = r_dev->short_width * samples_per_us;
    p->s_long_width  = r_dev->long_width * samples_per_us;
    p->s_reset_limit = r_dev->reset_limit * samples_per_us;
    p->s_gap_limit   = r_dev->gap_limit * samples_per_us;
    p->s_sync_width  = r_dev->sync_width * samples_per_us;
    p->s_tolerance   = r_dev->tolerance * samples_per_us;

    p->protocol_num  = r_dev->protocol_num;
    p->modulation    = r_dev->modulation;
    p->decode_fn     = r_dev->decode_fn;
    p->decode_ctx    = r_dev->decode_ctx;
    p->name          = r_dev->name;
    p->fields        = r_dev->fields;

    p->verbose       = cfg.verbosity > 0 ? cfg.verbosity - 1 : 0;
    p->verbose_bits  = cfg.verbose_bits;
    p->output_fn     = data_acquired_handler;
    p->output_ctx    = &cfg;

    demod->r_devs[demod->r_dev_num] = p;
    demod->r_dev_num++;

    if (cfg.verbosity) {
        fprintf(stderr, "Registering protocol [%d] \"%s\"\n", r_dev->protocol_num, r_dev->name);
    }

    if (demod->r_dev_num > MAX_PROTOCOLS) {
        fprintf(stderr, "\n\nMax number of protocols reached %d\n", MAX_PROTOCOLS);
        fprintf(stderr, "Increase MAX_PROTOCOLS and recompile\n");
        exit(-1);
    }
}

static void calc_rssi_snr(pulse_data_t *pulse_data)
{
    float asnr   = (float)pulse_data->ook_high_estimate / ((float)pulse_data->ook_low_estimate + 1);
    float foffs1 = (float)pulse_data->fsk_f1_est / INT16_MAX * cfg.samp_rate / 2.0;
    float foffs2 = (float)pulse_data->fsk_f2_est / INT16_MAX * cfg.samp_rate / 2.0;
    pulse_data->freq1_hz = (foffs1 + cfg.center_frequency);
    pulse_data->freq2_hz = (foffs2 + cfg.center_frequency);
    // NOTE: for (CU8) amplitude is 10x (because it's squares)
    if (cfg.demod->sample_size == 1) { // amplitude (CU8)
        pulse_data->rssi_db = 10.0f * log10f(pulse_data->ook_high_estimate) - 42.1442f; // 10*log10f(16384.0f)
        pulse_data->noise_db = 10.0f * log10f(pulse_data->ook_low_estimate) - 42.1442f; // 10*log10f(16384.0f)
        pulse_data->snr_db  = 10.0f * log10f(asnr);
    } else { // magnitude (CS16)
        pulse_data->rssi_db = 20.0f * log10f(pulse_data->ook_high_estimate) - 84.2884f; // 20*log10f(16384.0f)
        pulse_data->noise_db = 20.0f * log10f(pulse_data->ook_low_estimate) - 84.2884f; // 20*log10f(16384.0f)
        pulse_data->snr_db  = 20.0f * log10f(asnr);
    }
}

static char *time_pos_str(unsigned samples_ago, char *buf)
{
    if (cfg.report_time == REPORT_TIME_SAMPLES) {
        double s_per_sample = 1.0 / cfg.samp_rate;
        return sample_pos_str(cfg.demod->sample_file_pos - samples_ago * s_per_sample, buf);
    }
    else {
        struct timeval ago = cfg.demod->now;
        double us_per_sample = 1e6 / cfg.samp_rate;
        unsigned usecs_ago   = samples_ago * us_per_sample;
        while (ago.tv_usec < (int)usecs_ago) {
            ago.tv_sec -= 1;
            ago.tv_usec += 1000000;
        }
        ago.tv_usec -= usecs_ago;

        if (cfg.report_time_hires)
            return usecs_time_str(&ago, buf);
        else
            return local_time_str(ago.tv_sec, buf);
    }
}

/** Pass the data structure to all output handlers. Frees data afterwards. */
void data_acquired_handler(r_device *r_dev, data_t *data)
{
    // struct app_cfg *cfg = r_dev->output_ctx;

    if (cfg.conversion_mode == CONVERT_SI) {
        for (data_t *d = data; d; d = d->next) {
            // Convert double type fields ending in _F to _C
            if ((d->type == DATA_DOUBLE) && str_endswith(d->key, "_F")) {
                *(double*)d->value = fahrenheit2celsius(*(double*)d->value);
                char *new_label = str_replace(d->key, "_F", "_C");
                free(d->key);
                d->key = new_label;
                char *pos;
                if (d->format && (pos = strrchr(d->format, 'F'))) {
                    *pos = 'C';
                }
            }
            // Convert double type fields ending in _mph to _kph
            else if ((d->type == DATA_DOUBLE) && str_endswith(d->key, "_mph")) {
                *(double*)d->value = mph2kmph(*(double*)d->value);
                char *new_label = str_replace(d->key, "_mph", "_kph");
                free(d->key);
                d->key = new_label;
                char *new_format_label = str_replace(d->format, "mph", "kph");
                free(d->format);
                d->format = new_format_label;
            }
            // Convert double type fields ending in _mph to _kph
            else if ((d->type == DATA_DOUBLE) && str_endswith(d->key, "_inch")) {
                *(double*)d->value = inch2mm(*(double*)d->value);
                char *new_label = str_replace(d->key, "_inch", "_mm");
                free(d->key);
                d->key = new_label;
                char *new_format_label = str_replace(d->format, "inch", "mm");
                free(d->format);
                d->format = new_format_label;
            }
            // Convert double type fields ending in _inHg to _hPa
            else if ((d->type == DATA_DOUBLE) && str_endswith(d->key, "_inHg")) {
                *(double*)d->value = inhg2hpa(*(double*)d->value);
                char *new_label = str_replace(d->key, "_inHg", "_hPa");
                free(d->key);
                d->key = new_label;
                char *new_format_label = str_replace(d->format, "inHg", "hPa");
                free(d->format);
                d->format = new_format_label;
            }
            // Convert double type fields ending in _PSI to _kPa
            else if ((d->type == DATA_DOUBLE) && str_endswith(d->key, "_PSI")) {
                *(double*)d->value = psi2kpa(*(double*)d->value);
                char *new_label = str_replace(d->key, "_PSI", "_kPa");
                free(d->key);
                d->key = new_label;
                char *new_format_label = str_replace(d->format, "PSI", "kPa");
                free(d->format);
                d->format = new_format_label;
            }
        }
    }
    if (cfg.conversion_mode == CONVERT_CUSTOMARY) {
        for (data_t *d = data; d; d = d->next) {
            // Convert double type fields ending in _C to _F
            if ((d->type == DATA_DOUBLE) && str_endswith(d->key, "_C")) {
                *(double*)d->value = celsius2fahrenheit(*(double*)d->value);
                char *new_label = str_replace(d->key, "_C", "_F");
                free(d->key);
                d->key = new_label;
                char *pos;
                if (d->format && (pos = strrchr(d->format, 'C'))) {
                    *pos = 'F';
                }
            }
            // Convert double type fields ending in _kph to _mph
            else if ((d->type == DATA_DOUBLE) && str_endswith(d->key, "_kph")) {
                *(double*)d->value = kmph2mph(*(double*)d->value);
                char *new_label = str_replace(d->key, "_kph", "_mph");
                free(d->key);
                d->key = new_label;
                char *new_format_label = str_replace(d->format, "kph", "mph");
                free(d->format);
                d->format = new_format_label;
            }
            // Convert double type fields ending in _mm to _inch
            else if ((d->type == DATA_DOUBLE) && str_endswith(d->key, "_mm")) {
                *(double*)d->value = mm2inch(*(double*)d->value);
                char *new_label = str_replace(d->key, "_mm", "_inch");
                free(d->key);
                d->key = new_label;
                char *new_format_label = str_replace(d->format, "mm", "inch");
                free(d->format);
                d->format = new_format_label;
            }
            // Convert double type fields ending in _hPa to _inHg
            else if ((d->type == DATA_DOUBLE) && str_endswith(d->key, "_hPa")) {
                *(double*)d->value = hpa2inhg(*(double*)d->value);
                char *new_label = str_replace(d->key, "_hPa", "_inHg");
                free(d->key);
                d->key = new_label;
                char *new_format_label = str_replace(d->format, "hPa", "inHg");
                free(d->format);
                d->format = new_format_label;
            }
            // Convert double type fields ending in _kPa to _PSI
            else if ((d->type == DATA_DOUBLE) && str_endswith(d->key, "_kPa")) {
                *(double*)d->value = kpa2psi(*(double*)d->value);
                char *new_label = str_replace(d->key, "_kPa", "_PSI");
                free(d->key);
                d->key = new_label;
                char *new_format_label = str_replace(d->format, "kPa", "PSI");
                free(d->format);
                d->format = new_format_label;
            }
        }
    }

    if (cfg.report_protocol && r_dev->protocol_num) {
        data = data_prepend(data,
                "protocol", "Protocol", DATA_INT, r_dev->protocol_num,
                NULL);
    }

    if (cfg.report_meta && cfg.demod->fsk_pulse_data.fsk_f2_est) {
        calc_rssi_snr(&cfg.demod->fsk_pulse_data);
        data_append(data,
                "mod",   "Modulation",  DATA_STRING, "FSK",
                "freq1", "Freq1",       DATA_FORMAT, "%.1f MHz", DATA_DOUBLE, cfg.demod->fsk_pulse_data.freq1_hz / 1000000.0,
                "freq2", "Freq2",       DATA_FORMAT, "%.1f MHz", DATA_DOUBLE, cfg.demod->fsk_pulse_data.freq2_hz / 1000000.0,
                "rssi",  "RSSI",        DATA_FORMAT, "%.1f dB", DATA_DOUBLE, cfg.demod->fsk_pulse_data.rssi_db,
                "snr",   "SNR",         DATA_FORMAT, "%.1f dB", DATA_DOUBLE, cfg.demod->fsk_pulse_data.snr_db,
                "noise", "Noise",       DATA_FORMAT, "%.1f dB", DATA_DOUBLE, cfg.demod->fsk_pulse_data.noise_db,
                NULL);
    }
    else if (cfg.report_meta) {
        calc_rssi_snr(&cfg.demod->pulse_data);
        data_append(data,
                "mod",   "Modulation",  DATA_STRING, "ASK",
                "freq",  "Freq",        DATA_FORMAT, "%.1f MHz", DATA_DOUBLE, cfg.demod->pulse_data.freq1_hz / 1000000.0,
                "rssi",  "RSSI",        DATA_FORMAT, "%.1f dB", DATA_DOUBLE, cfg.demod->pulse_data.rssi_db,
                "snr",   "SNR",         DATA_FORMAT, "%.1f dB", DATA_DOUBLE, cfg.demod->pulse_data.snr_db,
                "noise", "Noise",       DATA_FORMAT, "%.1f dB", DATA_DOUBLE, cfg.demod->pulse_data.noise_db,
                NULL);
    }

    // prepend "time" if requested
    if (cfg.report_time != REPORT_TIME_OFF) {
        char time_str[LOCAL_TIME_BUFLEN];
        time_pos_str(cfg.demod->pulse_data.start_ago, time_str);
        data = data_prepend(data,
                "time", "", DATA_STRING, time_str,
                NULL);
    }

    // prepend "tag" if available
    if (cfg.output_tag) {
        char const *output_tag = cfg.output_tag;
        if (cfg.in_filename && !strcmp("PATH", cfg.output_tag)) {
            output_tag = cfg.in_filename;
        }
        else if (cfg.in_filename && !strcmp("FILE", cfg.output_tag)) {
            output_tag = file_basename(cfg.in_filename);
        }
        data = data_prepend(data,
                "tag", "Tag", DATA_STRING, output_tag,
                NULL);
    }

    for (int i = 0; i < cfg.last_output_handler; ++i) {
        data_output_print(cfg.output_handler[i], data);
    }
    data_free(data);
}

static void sdr_callback(unsigned char *iq_buf, uint32_t len, void *ctx) {
    struct dm_state *demod = ctx;
    int i;
    char time_str[LOCAL_TIME_BUFLEN];
    unsigned long n_samples;

    for (int i = 0; i < cfg.last_output_handler; ++i) {
        data_output_poll(cfg.output_handler[i]);
    }

    if (cfg.do_exit || cfg.do_exit_async)
        return;

    if ((cfg.bytes_to_read > 0) && (cfg.bytes_to_read <= len)) {
        len = cfg.bytes_to_read;
        cfg.do_exit = 1;
        sdr_stop(cfg.dev);
    }

    get_time_now(&demod->now);

    n_samples = len / 2 / demod->sample_size;

    // age the frame position if there is one
    if (demod->frame_start_ago)
        demod->frame_start_ago += n_samples;
    if (demod->frame_end_ago)
        demod->frame_end_ago += n_samples;

#ifndef _WIN32
    alarm(3); // require callback to run every 3 second, abort otherwise
#endif

    if (demod->samp_grab) {
        samp_grab_push(demod->samp_grab, iq_buf, len);
    }

    // AM demodulation
    if (demod->sample_size == 1) { // CU8
        envelope_detect(iq_buf, demod->buf.temp, n_samples);
        //magnitude_true_cu8(iq_buf, demod->buf.temp, n_samples);
        //magnitude_est_cu8(iq_buf, demod->buf.temp, n_samples);
    } else { // CS16
        //magnitude_true_cs16((int16_t *)iq_buf, demod->buf.temp, n_samples);
        magnitude_est_cs16((int16_t *)iq_buf, demod->buf.temp, n_samples);
    }
    baseband_low_pass_filter(demod->buf.temp, demod->am_buf, n_samples, &demod->lowpass_filter_state);

    // FM demodulation
    if (demod->enable_FM_demod) {
        if (demod->sample_size == 1) { // CU8
            baseband_demod_FM(iq_buf, demod->buf.fm, n_samples, &demod->demod_FM_state);
        } else { // CS16
            baseband_demod_FM_cs16((int16_t *)iq_buf, demod->buf.fm, n_samples, &demod->demod_FM_state);
        }
    }

    // Handle special input formats
    if (demod->load_info.format == S16_AM) { // The IQ buffer is really AM demodulated data
        memcpy(demod->am_buf, iq_buf, len);
    } else if (demod->load_info.format == S16_FM) { // The IQ buffer is really FM demodulated data
        // we would need AM for the envelope too
        memcpy(demod->buf.fm, iq_buf, len);
    }

    int d_events = 0; // Sensor events successfully detected
    if (demod->r_dev_num || demod->analyze_pulses || demod->dumper->spec || demod->samp_grab) {
        // Detect a package and loop through demodulators with pulse data
        int package_type = 1;  // Just to get us started
        for (file_info_t const *dumper = demod->dumper; dumper->spec && *dumper->spec; ++dumper) {
            if (dumper->format == U8_LOGIC) {
                memset(demod->u8_buf, 0, n_samples);
                break;
            }
        }
        while (package_type) {
            int p_events = 0; // Sensor events successfully detected per package
            package_type = pulse_detect_package(demod->pulse_detect, demod->am_buf, demod->buf.fm, n_samples, demod->level_limit, cfg.samp_rate, cfg.input_pos, &demod->pulse_data, &demod->fsk_pulse_data);
            if (package_type) {
                // new package: set a first frame start if we are not tracking one already
                if (!demod->frame_start_ago)
                    demod->frame_start_ago = demod->pulse_data.start_ago;
                // always update the last frame end
                demod->frame_end_ago = demod->pulse_data.end_ago;
            }
            if (package_type == 1) {
                if (demod->analyze_pulses) fprintf(stderr, "Detected OOK package\t%s\n", time_pos_str(demod->pulse_data.start_ago, time_str));
                for (i = 0; i < demod->r_dev_num; i++) {
                    switch (demod->r_devs[i]->modulation) {
                        case OOK_PULSE_PCM_RZ:
                            p_events += pulse_demod_pcm(&demod->pulse_data, demod->r_devs[i]);
                            break;
                        case OOK_PULSE_PPM:
                            p_events += pulse_demod_ppm(&demod->pulse_data, demod->r_devs[i]);
                            break;
                        case OOK_PULSE_PWM:
                            p_events += pulse_demod_pwm(&demod->pulse_data, demod->r_devs[i]);
                            break;
                        case OOK_PULSE_MANCHESTER_ZEROBIT:
                            p_events += pulse_demod_manchester_zerobit(&demod->pulse_data, demod->r_devs[i]);
                            break;
                        case OOK_PULSE_PIWM_RAW:
                            p_events += pulse_demod_piwm_raw(&demod->pulse_data, demod->r_devs[i]);
                            break;
                        case OOK_PULSE_PIWM_DC:
                            p_events += pulse_demod_piwm_dc(&demod->pulse_data, demod->r_devs[i]);
                            break;
                        case OOK_PULSE_DMC:
                            p_events += pulse_demod_dmc(&demod->pulse_data, demod->r_devs[i]);
                            break;
                        case OOK_PULSE_PWM_OSV1:
                            p_events += pulse_demod_osv1(&demod->pulse_data, demod->r_devs[i]);
                            break;
                        // FSK decoders
                        case FSK_PULSE_PCM:
                        case FSK_PULSE_PWM:
                            break;
                        case FSK_PULSE_MANCHESTER_ZEROBIT:
                            p_events += pulse_demod_manchester_zerobit(&demod->pulse_data, demod->r_devs[i]);
                            break;
                        default:
                            fprintf(stderr, "Unknown modulation %d in protocol!\n", demod->r_devs[i]->modulation);
                    }
                } // for demodulators
                for (file_info_t const *dumper = demod->dumper; dumper->spec && *dumper->spec; ++dumper) {
                    if (dumper->format == VCD_LOGIC) pulse_data_print_vcd(dumper->file, &demod->pulse_data, '\'', cfg.samp_rate);
                    if (dumper->format == U8_LOGIC) pulse_data_dump_raw(demod->u8_buf, n_samples, cfg.input_pos, &demod->pulse_data, 0x02);
                }
                if (cfg.verbosity > 2) pulse_data_print(&demod->pulse_data);
                if (demod->analyze_pulses && (cfg.grab_mode <= 1 || (cfg.grab_mode == 2 && p_events == 0) || (cfg.grab_mode == 3 && p_events > 0)) ) {
                    calc_rssi_snr(&demod->pulse_data);
                    pulse_analyzer(&demod->pulse_data, cfg.samp_rate);
                }
            } else if (package_type == 2) {
                if (demod->analyze_pulses) fprintf(stderr, "Detected FSK package\t%s\n", time_pos_str(demod->fsk_pulse_data.start_ago, time_str));
                for (i = 0; i < demod->r_dev_num; i++) {
                    switch (demod->r_devs[i]->modulation) {
                        // OOK decoders
                        case OOK_PULSE_PCM_RZ:
                        case OOK_PULSE_PPM:
                        case OOK_PULSE_PWM:
                        case OOK_PULSE_MANCHESTER_ZEROBIT:
                        case OOK_PULSE_PIWM_RAW:
                        case OOK_PULSE_PIWM_DC:
                        case OOK_PULSE_DMC:
                        case OOK_PULSE_PWM_OSV1:
                            break;
                        case FSK_PULSE_PCM:
                            p_events += pulse_demod_pcm(&demod->fsk_pulse_data, demod->r_devs[i]);
                            break;
                        case FSK_PULSE_PWM:
                            p_events += pulse_demod_pwm(&demod->fsk_pulse_data, demod->r_devs[i]);
                            break;
                        case FSK_PULSE_MANCHESTER_ZEROBIT:
                            p_events += pulse_demod_manchester_zerobit(&demod->fsk_pulse_data, demod->r_devs[i]);
                            break;
                        default:
                            fprintf(stderr, "Unknown modulation %d in protocol!\n", demod->r_devs[i]->modulation);
                    }
                } // for demodulators
                for (file_info_t const *dumper = demod->dumper; dumper->spec && *dumper->spec; ++dumper) {
                    if (dumper->format == VCD_LOGIC) pulse_data_print_vcd(dumper->file, &demod->fsk_pulse_data, '"', cfg.samp_rate);
                    if (dumper->format == U8_LOGIC) pulse_data_dump_raw(demod->u8_buf, n_samples, cfg.input_pos, &demod->fsk_pulse_data, 0x04);
                }
                if (cfg.verbosity > 2) pulse_data_print(&demod->fsk_pulse_data);
                if (demod->analyze_pulses && (cfg.grab_mode <= 1 || (cfg.grab_mode == 2 && p_events == 0) || (cfg.grab_mode == 3 && p_events > 0)) ) {
                    calc_rssi_snr(&demod->fsk_pulse_data);
                    pulse_analyzer(&demod->fsk_pulse_data, cfg.samp_rate);
                }
            } // if (package_type == ...
            d_events += p_events;
        } // while (package_type)...

        // add event counter to the frames currently tracked
        demod->frame_event_count += d_events;

        // end frame tracking if older than a whole buffer
        if (demod->frame_start_ago && demod->frame_end_ago > n_samples) {
            if (demod->samp_grab) {
                if (cfg.grab_mode == 1
                        || (cfg.grab_mode == 2 && demod->frame_event_count == 0)
                        || (cfg.grab_mode == 3 && demod->frame_event_count > 0)) {
                    unsigned frame_pad = n_samples / 8; // this could also be a fixed value, e.g. 10000 samples
                    unsigned start_padded = demod->frame_start_ago + frame_pad;
                    unsigned end_padded = demod->frame_end_ago - frame_pad;
                    unsigned len_padded = start_padded - end_padded;
                    samp_grab_write(demod->samp_grab, len_padded, end_padded);
                }
            }
            demod->frame_start_ago = 0;
            demod->frame_event_count = 0;
        }

        // dump partial pulse_data for this buffer
        for (file_info_t const *dumper = demod->dumper; dumper->spec && *dumper->spec; ++dumper) {
            if (dumper->format == U8_LOGIC) {
                pulse_data_dump_raw(demod->u8_buf, n_samples, cfg.input_pos, &demod->pulse_data, 0x02);
                pulse_data_dump_raw(demod->u8_buf, n_samples, cfg.input_pos, &demod->fsk_pulse_data, 0x04);
                break;
            }
        }

        if (cfg.stop_after_successful_events_flag && (d_events > 0)) {
            cfg.do_exit = cfg.do_exit_async = 1;
            sdr_stop(cfg.dev);
        }
    }

    if (demod->am_analyze) {
        am_analyze(demod->am_analyze, demod->am_buf, n_samples, cfg.verbosity > 1, NULL);
    }

    for (file_info_t const *dumper = demod->dumper; dumper->spec && *dumper->spec; ++dumper) {
        if (!dumper->file || dumper->format == VCD_LOGIC)
            continue;
        uint8_t *out_buf = iq_buf;  // Default is to dump IQ samples
        unsigned long out_len = n_samples * 2 * demod->sample_size;

        if (dumper->format == CU8_IQ) {
            if (demod->sample_size == 2) {
                for (unsigned long n = 0; n < n_samples * 2; ++n)
                    ((uint8_t *)demod->buf.temp)[n] = (((int16_t *)iq_buf)[n] >> 8) + 128; // scale Q0.15 to Q0.7
                out_buf = (uint8_t *)demod->buf.temp;
                out_len = n_samples * 2 * sizeof(uint8_t);
            }

        } else if (dumper->format == CS16_IQ) {
            if (demod->sample_size == 1) {
                for (unsigned long n = 0; n < n_samples * 2; ++n)
                    ((int16_t *)demod->buf.temp)[n] = (iq_buf[n] - 128) << 8; // scale Q0.7 to Q0.15
                out_buf = (uint8_t *)demod->buf.temp; // this buffer is too small if out_block_size is large
                out_len = n_samples * 2 * sizeof(int16_t);
            }

        } else if (dumper->format == S16_AM) {
            out_buf = (uint8_t *)demod->am_buf;
            out_len = n_samples * sizeof(int16_t);

        } else if (dumper->format == S16_FM) {
            out_buf = (uint8_t *)demod->buf.fm;
            out_len = n_samples * sizeof(int16_t);

        } else if (dumper->format == F32_AM) {
            for (unsigned long n = 0; n < n_samples; ++n)
                demod->f32_buf[n] = demod->am_buf[n] * (1.0 / 0x8000); // scale from Q0.15
            out_buf = (uint8_t *)demod->f32_buf;
            out_len = n_samples * sizeof(float);

        } else if (dumper->format == F32_FM) {
            for (unsigned long n = 0; n < n_samples; ++n)
                demod->f32_buf[n] = demod->buf.fm[n] * (1.0 / 0x8000); // scale from Q0.15
            out_buf = (uint8_t *)demod->f32_buf;
            out_len = n_samples * sizeof(float);

        } else if (dumper->format == F32_I) {
            if (demod->sample_size == 1)
                for (unsigned long n = 0; n < n_samples; ++n)
                    demod->f32_buf[n] = (iq_buf[n * 2] - 128) * (1.0 / 0x80); // scale from Q0.7
            else
                for (unsigned long n = 0; n < n_samples; ++n)
                    demod->f32_buf[n] = ((int16_t *)iq_buf)[n * 2] * (1.0 / 0x8000); // scale from Q0.15
            out_buf = (uint8_t *)demod->f32_buf;
            out_len = n_samples * sizeof(float);

        } else if (dumper->format == F32_Q) {
            if (demod->sample_size == 1)
                for (unsigned long n = 0; n < n_samples; ++n)
                    demod->f32_buf[n] = (iq_buf[n * 2 + 1] - 128) * (1.0 / 0x80); // scale from Q0.7
            else
                for (unsigned long n = 0; n < n_samples; ++n)
                    demod->f32_buf[n] = ((int16_t *)iq_buf)[n * 2 + 1] * (1.0 / 0x8000); // scale from Q0.15
            out_buf = (uint8_t *)demod->f32_buf;
            out_len = n_samples * sizeof(float);

        } else if (dumper->format == U8_LOGIC) { // state data
            out_buf = demod->u8_buf;
            out_len = n_samples;
        }

        if (fwrite(out_buf, 1, out_len, dumper->file) != out_len) {
            fprintf(stderr, "Short write, samples lost, exiting!\n");
            sdr_stop(cfg.dev);
        }
    }

    cfg.input_pos += n_samples;
    if (cfg.bytes_to_read > 0)
        cfg.bytes_to_read -= len;

    time_t rawtime;
    time(&rawtime);
	if (cfg.frequencies > 1 && difftime(rawtime, cfg.rawtime_old) > demod->hop_time) {
	  cfg.rawtime_old = rawtime;
	  cfg.do_exit_async = 1;
#ifndef _WIN32
	  alarm(0); // cancel the watchdog timer
#endif
	  sdr_stop(cfg.dev);
	}
    if (cfg.duration > 0 && rawtime >= cfg.stop_time) {
        cfg.do_exit_async = cfg.do_exit = 1;
#ifndef _WIN32
        alarm(0); // cancel the watchdog timer
#endif
        sdr_stop(cfg.dev);
        fprintf(stderr, "Time expired, exiting!\n");
    }
}

// find the fields output for CSV
static char const **determine_csv_fields(char const **well_known, r_device **devices, int num_devices, int *num_fields)
{
    int i;
    r_device *device;
    int cur_output_fields = 0;
    int num_output_fields = 0;
    const char **output_fields = NULL;

    for (i = 0; i < num_devices; i++) {
        device = devices[i];
        if (!device->disabled) {
            if (device->fields)
                for (int c = 0; device->fields[c]; ++c)
                    ++num_output_fields;
            else
                fprintf(stderr, "rtl_433: warning: %d \"%s\" does not support CSV output\n",
                        i, device->name);
        }
    }

    // always add well-known fields
    for (char const **p = well_known; *p; ++p)
        num_output_fields++;

    output_fields = calloc(num_output_fields + 1, sizeof(char *));

    // always add well-known fields
    for (char const **p = well_known; *p; ++p)
        output_fields[cur_output_fields++] = *p;

    for (i = 0; i < num_devices; i++) {
        device = devices[i];
        if (!device->disabled && device->fields) {
            for (int c = 0; device->fields[c]; ++c) {
                output_fields[cur_output_fields++] = device->fields[c];
            }
        }
    }

    *num_fields = num_output_fields;
    return output_fields;
}

static FILE *fopen_output(char *param)
{
    FILE *file;
    if (!param || !*param) {
        return stdout;
    }
    file = fopen(param, "a");
    if (!file) {
        fprintf(stderr, "rtl_433: failed to open output file\n");
        exit(1);
    }
    return file;
}

static void add_json_output(char *param)
{
    cfg.output_handler[cfg.last_output_handler++] = data_output_json_create(fopen_output(param));
}

static void add_csv_output(char *param)
{
    int i = cfg.last_output_handler++;
    cfg.csv_output_handler[i] = cfg.output_handler[i] = data_output_csv_create(fopen_output(param));
}

static void init_csv_output(struct data_output *output, char const **well_known, r_device **devices, int num_devices)
{
    int num_output_fields;
    const char **output_fields = determine_csv_fields(well_known, devices, num_devices, &num_output_fields);
    data_output_csv_init(output, output_fields, num_output_fields);
    free(output_fields);
}

static void add_kv_output(char *param)
{
    cfg.output_handler[cfg.last_output_handler++] = data_output_kv_create(fopen_output(param));
}

static void add_syslog_output(char *param)
{
    char *host = "localhost";
    char *port = "514";
    hostport_param(param, &host, &port);
    fprintf(stderr, "Syslog UDP datagrams to %s port %s\n", host, port);

    cfg.output_handler[cfg.last_output_handler++] = data_output_syslog_create(host, port);
}

static void add_null_output(char *param)
{
    cfg.output_handler[cfg.last_output_handler++] = NULL;
}

static void add_dumper(char const *spec, file_info_t *dumper, int overwrite)
{
    while (dumper->spec && *dumper->spec) ++dumper; // TODO: check MAX_DUMP_OUTPUTS

    parse_file_info(spec, dumper);
    if (strcmp(dumper->path, "-") == 0) { /* Write samples to stdout */
        dumper->file = stdout;
#ifdef _WIN32
        _setmode(_fileno(stdin), _O_BINARY);
#endif
    } else {
        if (access(dumper->path, F_OK) == 0 && !overwrite) {
            fprintf(stderr, "Output file %s already exists, exiting\n", spec);
            exit(1);
        }
        dumper->file = fopen(dumper->path, "wb");
        if (!dumper->file) {
            fprintf(stderr, "Failed to open %s\n", spec);
            exit(1);
        }
    }
    if (dumper->format == VCD_LOGIC) {
        pulse_data_print_vcd_header(dumper->file, cfg.samp_rate);
    }
}

static void add_infile(char const *in_file)
{
    if (cfg.in_files >= MAX_IN_FILES) {
        fprintf(stderr, "Max input files reached, ignoring \"%s\"!\n", in_file);
        return;
    }
    cfg.in_file[cfg.in_files++] = in_file;
}

static int hasopt(int test, int argc, char *argv[], char const *optstring)
{
    int opt;

    optind = 1; // reset getopt
    while ((opt = getopt(argc, argv, optstring)) != -1) {
        if (opt == test || optopt == test)
            return opt;
    }
    return 0;
}

static void parse_conf_option(struct app_cfg *cfg, int opt, char *arg);

#define OPTSTRING "hVvqDc:x:z:p:taAI:S:m:M:r:w:W:l:d:f:H:g:s:b:n:R:X:F:K:C:T:UGy:E"

// these should match the short options exactly
static struct conf_keywords const conf_keywords[] = {
        {"help", 'h'},
        {"verbose", 'v'},
        {"version", 'V'},
        {"config_file", 'c'},
        {"report_meta", 'M'},
        {"device", 'd'},
        {"gain", 'g'},
        {"frequency", 'f'},
        {"hop_interval", 'H'},
        {"ppm_error", 'p'},
        {"sample_rate", 's'},
        {"protocol", 'R'},
        {"decoder", 'X'},
        {"register_all", 'G'},
        {"out_block_size", 'b'},
        {"level_limit", 'l'},
        {"samples_to_read", 'n'},
        {"analyze", 'a'},
        {"analyze_pulses", 'A'},
        {"include_only", 'I'},
        {"read_file", 'r'},
        {"write_file", 'w'},
        {"overwrite_file", 'W'},
        {"signal_grabber", 'S'},
        {"override_short", 'z'},
        {"override_long", 'x'},
        {"output", 'F'},
        {"output_tag", 'K'},
        {"convert", 'C'},
        {"duration", 'T'},
        {"test_data", 'y'},
        {"stop_after_successful_events", 'E'},
        {NULL, 0}};

static void parse_conf_text(struct app_cfg *cfg, char *conf)
{
    int opt;
    char *arg;
    char *p = conf;

    if (!conf || !*conf)
        return;

    while ((opt = getconf(&p, conf_keywords, &arg)) != -1) {
        parse_conf_option(cfg, opt, arg);
    }
}

static void parse_conf_file(struct app_cfg *cfg, char const *path)
{
    if (!path || !*path || !strcmp(path, "null") || !strcmp(path, "0"))
        return;

    char *conf = readconf(path);
    parse_conf_text(cfg, conf);
    //free(conf); // TODO: check no args are dangling, then use free
}

static void parse_conf_try_default_files(struct app_cfg *cfg)
{
<<<<<<< HEAD
    char **paths = compat_getDefaultConfPaths();
=======
    char **paths = compat_get_default_conf_paths();
>>>>>>> 0b183000
    for (int a = 0; paths[a]; a++) {
        fprintf(stderr, "Trying conf file at \"%s\"...\n", paths[a]);
        if (hasconf(paths[a])) {
            fprintf(stderr, "Reading conf from \"%s\".\n", paths[a]);
            parse_conf_file(cfg, paths[a]);
            break;
        }
    }
}

static void parse_conf_args(struct app_cfg *cfg, int argc, char *argv[])
{
    int opt;

    optind = 1; // reset getopt
    while ((opt = getopt(argc, argv, OPTSTRING)) != -1) {
        if (opt == '?')
            opt = optopt; // allow missing arguments
        parse_conf_option(cfg, opt, optarg);
    }
}

static void parse_conf_option(struct app_cfg *cfg, int opt, char *arg)
{
    unsigned i;
    int n;
    r_device *flex_device;

    if (arg && (!strcmp(arg, "help") || !strcmp(arg, "?"))) {
        arg = NULL; // remove the arg if it's a request for the usage help
    }

    switch (opt) {
    case 'h':
        usage(NULL, 0, 0);
        break;
    case 'V':
        exit(0); // we already printed the version
        break;
    case 'v':
        if (!arg)
            cfg->verbosity++;
        else
            cfg->verbosity = atobv(arg, 1);
        break;
    case 'c':
        parse_conf_file(cfg, arg);
        break;
    case 'd':
        if (!arg)
            help_device();

        cfg->dev_query = arg;
        break;
    case 'f':
        if (cfg->frequencies < MAX_FREQS)
            cfg->frequency[cfg->frequencies++] = atouint32_metric(arg, "-f: ");
        else
            fprintf(stderr, "Max number of frequencies reached %d\n", MAX_FREQS);
        break;
    case 'H':
        cfg->demod->hop_time = atoi_time(arg, "-H: ");
        break;
    case 'g':
        if (!arg)
            help_gain();

        cfg->gain_str = arg;
        break;
    case 'G':
        if (atobv(arg, 1)) {
            cfg->no_default_devices = 1;
            for (i = 0; i < cfg->num_r_devices; ++i) {
                if (cfg->devices[i].disabled == 1) {
                    cfg->devices[i].disabled = 0;
                }
            }
        }
        break;
    case 'p':
        cfg->ppm_error = atobv(arg, 0);
        break;
    case 's':
        cfg->samp_rate = atouint32_metric(arg, "-s: ");
        break;
    case 'b':
        cfg->out_block_size = atouint32_metric(arg, "-b: ");
        break;
    case 'l':
        cfg->demod->level_limit = atouint32_metric(arg, "-l: ");
        break;
    case 'n':
        cfg->bytes_to_read = atouint32_metric(arg, "-n: ") * 2;
        break;
    case 'a':
        if (atobv(arg, 1) && !cfg->demod->am_analyze)
            cfg->demod->am_analyze = am_analyze_create();
        break;
    case 'A':
        cfg->demod->analyze_pulses = atobv(arg, 1);
        break;
    case 'I':
        fprintf(stderr, "include_only (-I) is deprecated. Use -S none|all|unknown|known\n");
        exit(1);
        break;
    case 'r':
        if (!arg)
            help_read();

        add_infile(arg);
        // TODO: check_read_file_info()
        break;
    case 'w':
        if (!arg)
            help_write();

        add_dumper(arg, cfg->demod->dumper, 0);
        break;
    case 'W':
        if (!arg)
            help_write();

        add_dumper(arg, cfg->demod->dumper, 1);
        break;
    case 't':
        fprintf(stderr, "test_mode (-t) is deprecated. Use -S none|all|unknown|known\n");
        exit(1);
        break;
    case 'S':
        if (strcasecmp(arg, "all") == 0)
            cfg->grab_mode = 1;
        else if (strcasecmp(arg, "unknown") == 0)
            cfg->grab_mode = 2;
        else if (strcasecmp(arg, "known") == 0)
            cfg->grab_mode = 3;
        else
            cfg->grab_mode = atobv(arg, 1);
        if (cfg->grab_mode && !cfg->demod->samp_grab)
            cfg->demod->samp_grab = samp_grab_create(SIGNAL_GRABBER_BUFFER);
        break;
    case 'm':
        fprintf(stderr, "sample mode option is deprecated.\n");
        usage(NULL, 0, 1);
        break;
    case 'M':
        if (!arg)
            help_meta();

        if (!strcasecmp(arg, "time"))
            cfg->report_time = REPORT_TIME_DATE;
        else if (!strcasecmp(arg, "reltime"))
            cfg->report_time = REPORT_TIME_SAMPLES;
        else if (!strcasecmp(arg, "notime"))
            cfg->report_time = REPORT_TIME_OFF;
        else if (!strcasecmp(arg, "hires"))
            cfg->report_time_hires = 1;
        else if (!strcasecmp(arg, "utc"))
            cfg->report_time_utc = 1;
        else if (!strcasecmp(arg, "noutc"))
            cfg->report_time_utc = 0;
        else if (!strcasecmp(arg, "protocol"))
            cfg->report_protocol = 1;
        else if (!strcasecmp(arg, "noprotocol"))
            cfg->report_protocol = 0;
        else if (!strcasecmp(arg, "level"))
            cfg->report_meta = 1;
        else if (!strcasecmp(arg, "bits"))
            cfg->verbose_bits = 1;
        else
            cfg->report_meta = atobv(arg, 1);
        break;
    case 'D':
        fprintf(stderr, "debug option (-D) is deprecated. See -v to increase verbosity\n");
        break;
    case 'z':
        if (cfg->demod->am_analyze)
            cfg->demod->am_analyze->override_short = atoi(arg);
        break;
    case 'x':
        if (cfg->demod->am_analyze)
            cfg->demod->am_analyze->override_long = atoi(arg);
        break;
    case 'R':
        if (!arg)
            usage(cfg->devices, cfg->num_r_devices, 0);

        n = atoi(arg);
        if (n > cfg->num_r_devices || -n > cfg->num_r_devices) {
            fprintf(stderr, "Remote device number specified larger than number of devices\n\n");
            usage(cfg->devices, cfg->num_r_devices, 1);
        }

        if (n == 0 || (n > 0 && !cfg->no_default_devices)) {
            for (i = 0; i < cfg->num_r_devices; i++) {
                if (!cfg->devices[i].disabled)
                    cfg->devices[i].disabled = 1;
            }
            cfg->no_default_devices = 1;
        }

        if (n >= 1) {
            cfg->devices[n - 1].disabled = 0;
        }
        else if (n <= -1) {
            cfg->devices[-n - 1].disabled = 1;
        }
        else {
            fprintf(stderr, "Disabling all device decoders.\n");
        }
        break;
    case 'X':
        if (!arg)
            flex_create_device(NULL);

        flex_device = flex_create_device(arg);
        register_protocol(cfg->demod, flex_device);
        if (flex_device->modulation >= FSK_DEMOD_MIN_VAL) {
            cfg->demod->enable_FM_demod = 1;
        }
        break;
    case 'q':
        fprintf(stderr, "quiet option (-q) is default and deprecated. See -v to increase verbosity\n");
        break;
    case 'F':
        if (!arg)
            help_output();

        if (strncmp(arg, "json", 4) == 0) {
            add_json_output(arg_param(arg));
        }
        else if (strncmp(arg, "csv", 3) == 0) {
            add_csv_output(arg_param(arg));
        }
        else if (strncmp(arg, "kv", 2) == 0) {
            add_kv_output(arg_param(arg));
        }
        else if (strncmp(arg, "syslog", 6) == 0) {
            add_syslog_output(arg_param(arg));
        }
        else if (strncmp(arg, "null", 4) == 0) {
            add_null_output(arg_param(arg));
        }
        else {
            fprintf(stderr, "Invalid output format %s\n", arg);
            usage(NULL, 0, 1);
        }
        break;
    case 'K':
        cfg->output_tag = arg;
        break;
    case 'C':
        if (strcmp(arg, "native") == 0) {
            cfg->conversion_mode = CONVERT_NATIVE;
        }
        else if (strcmp(arg, "si") == 0) {
            cfg->conversion_mode = CONVERT_SI;
        }
        else if (strcmp(arg, "customary") == 0) {
            cfg->conversion_mode = CONVERT_CUSTOMARY;
        }
        else {
            fprintf(stderr, "Invalid conversion mode %s\n", arg);
            usage(NULL, 0, 1);
        }
        break;
    case 'U':
        fprintf(stderr, "UTC mode option (-U) is deprecated. Please use \"-M utc\".\n");
        exit(1);
        break;
    case 'T':
        cfg->duration = atoi_time(arg, "-T: ");
        if (cfg->duration < 1) {
            fprintf(stderr, "Duration '%s' not a positive number; will continue indefinitely\n", arg);
        }
        break;
    case 'y':
        cfg->test_data = arg;
        break;
    case 'E':
        cfg->stop_after_successful_events_flag = atobv(arg, 1);
        break;
    default:
        usage(NULL, 0, 1);
        break;
    }
}

// well-known fields "time", "msg" and "codes" are used to output general decoder messages
// well-known field "bits" is only used when verbose bits (-M bits) is requested
// well-known field "tag" is only used when output tagging is requested
static char const *well_known_default[] = {"time", "msg", "codes", NULL};
static char const *well_known_with_tag[] = {"time", "msg", "codes", "tag", NULL};
static char const *well_known_with_bits[] = {"time", "msg", "codes", "bits", NULL};
static char const *well_known_with_bits_tag[] = {"time", "msg", "codes", "bits", "tag", NULL};
static char const **well_known_output_fields(struct app_cfg *cfg)
{
    if (cfg->output_tag && cfg->verbose_bits)
        return well_known_with_bits_tag;
    else if (cfg->output_tag)
        return well_known_with_tag;
    else if (cfg->verbose_bits)
        return well_known_with_bits;
    else
        return well_known_default;
}

int main(int argc, char **argv) {
#ifndef _WIN32
    struct sigaction sigact;
#endif
    char *out_filename = NULL;
    FILE *in_file;
    int r = 0;
    unsigned i;
    struct dm_state *demod;

    print_version(); // always print the version info

    setbuf(stdout, NULL);
    setbuf(stderr, NULL);

    demod = calloc(1, sizeof(struct dm_state));
    cfg.demod = demod;

    demod->pulse_detect = pulse_detect_create();

    /* initialize tables */
    baseband_init();

    r_device r_devices[] = {
#define DECL(name) name,
            DEVICES
#undef DECL
            };

    cfg.num_r_devices = sizeof(r_devices) / sizeof(*r_devices);
    for (i = 0; i < cfg.num_r_devices; i++) {
        r_devices[i].protocol_num = i + 1;
    }
    cfg.devices = r_devices;

    cfg.demod->level_limit = DEFAULT_LEVEL_LIMIT;
    cfg.demod->hop_time = DEFAULT_HOP_TIME;

    // if there is no explicit conf file option look for default conf files
    if (!hasopt('c', argc, argv, OPTSTRING)) {
        parse_conf_try_default_files(&cfg);
    }

    parse_conf_args(&cfg, argc, argv);

    // add all remaining positional arguments as input files
    while (argc > optind) {
        add_infile(argv[optind++]);
    }

    if (demod->am_analyze) {
        demod->am_analyze->level_limit = &demod->level_limit;
        demod->am_analyze->frequency   = &cfg.center_frequency;
        demod->am_analyze->samp_rate   = &cfg.samp_rate;
        demod->am_analyze->sample_size = &demod->sample_size;
    }

    if (demod->samp_grab) {
        demod->samp_grab->frequency   = &cfg.center_frequency;
        demod->samp_grab->samp_rate   = &cfg.samp_rate;
        demod->samp_grab->sample_size = &demod->sample_size;
    }

    if (cfg.report_time == REPORT_TIME_DEFAULT) {
        if (cfg.in_files)
            cfg.report_time = REPORT_TIME_SAMPLES;
        else
            cfg.report_time = REPORT_TIME_DATE;
    }
    if (cfg.report_time_utc) {
#ifdef _WIN32
        putenv("TZ=UTC+0");
        _tzset();
#else
        r = setenv("TZ", "UTC", 1);
        if (r != 0)
            fprintf(stderr, "Unable to set TZ to UTC; error code: %d\n", r);
#endif
    }

    if (cfg.last_output_handler < 1) {
        add_kv_output(NULL);
    }

    for (i = 0; i < cfg.num_r_devices; i++) {
        // register all device protocols that are not disabled
        if (!cfg.devices[i].disabled) {
            register_protocol(cfg.demod, &cfg.devices[i]);
            if (cfg.devices[i].modulation >= FSK_DEMOD_MIN_VAL) {
              demod->enable_FM_demod = 1;
            }
        }
    }

    fprintf(stderr, "Registered %d out of %d device decoding protocols",
            demod->r_dev_num, cfg.num_r_devices);

    if (!cfg.verbosity) {
        // print registered decoder ranges
        fprintf(stderr, " [");
        for (int i = 0; i < demod->r_dev_num; ++i) {
            unsigned num = demod->r_devs[i]->protocol_num;
            if (num == 0)
                continue;
            while (i + 1 < demod->r_dev_num
                    && demod->r_devs[i]->protocol_num + 1 == demod->r_devs[i + 1]->protocol_num)
                i++;
            if (num == demod->r_devs[i]->protocol_num)
                fprintf(stderr, " %d", num);
            else
                fprintf(stderr, " %d-%d", num, demod->r_devs[i]->protocol_num);
        }
        fprintf(stderr, " ]");
    }
    fprintf(stderr, "\n");

    for (int i = 0; i < cfg.last_output_handler; ++i) {
        if (cfg.csv_output_handler[i]) {
            init_csv_output(cfg.csv_output_handler[i],
                    well_known_output_fields(&cfg), cfg.demod->r_devs, cfg.demod->r_dev_num);
        }
    }

    if (cfg.out_block_size < MINIMAL_BUF_LENGTH ||
            cfg.out_block_size > MAXIMAL_BUF_LENGTH) {
        fprintf(stderr,
                "Output block size wrong value, falling back to default\n");
        fprintf(stderr,
                "Minimal length: %u\n", MINIMAL_BUF_LENGTH);
        fprintf(stderr,
                "Maximal length: %u\n", MAXIMAL_BUF_LENGTH);
        cfg.out_block_size = DEFAULT_BUF_LENGTH;
    }

    if (cfg.test_data) {
        r = 0;
        for (i = 0; i < demod->r_dev_num; i++) {
            if (cfg.verbosity)
                fprintf(stderr, "Verifying test data with device %s.\n", demod->r_devs[i]->name);
            r += pulse_demod_string(cfg.test_data, demod->r_devs[i]);
        }
        exit(!r);
    }

    if (!cfg.in_files) {
        r = sdr_open(&cfg.dev, &demod->sample_size, cfg.dev_query, cfg.verbosity);
        if (r < 0) {
            exit(1);
        }

#ifndef _WIN32
        sigact.sa_handler = sighandler;
        sigemptyset(&sigact.sa_mask);
        sigact.sa_flags = 0;
        sigaction(SIGINT, &sigact, NULL);
        sigaction(SIGTERM, &sigact, NULL);
        sigaction(SIGQUIT, &sigact, NULL);
        sigaction(SIGPIPE, &sigact, NULL);
#else
        SetConsoleCtrlHandler((PHANDLER_ROUTINE) sighandler, TRUE);
#endif
        /* Set the sample rate */
        r = sdr_set_sample_rate(cfg.dev, cfg.samp_rate, 1); // always verbose

        if (cfg.verbosity || demod->level_limit)
            fprintf(stderr, "Bit detection level set to %d%s.\n", demod->level_limit, (demod->level_limit ? "" : " (Auto)"));

        /* Enable automatic gain if gain_str empty (or 0 for RTL-SDR), set manual gain otherwise */
        r = sdr_set_tuner_gain(cfg.dev, cfg.gain_str, 1); // always verbose

        if (cfg.ppm_error)
            r = sdr_set_freq_correction(cfg.dev, cfg.ppm_error, 1); // always verbose
    }

    if (out_filename) {
        add_dumper(out_filename, demod->dumper, 0); // deprecated
    }

    if (cfg.in_files) {
        unsigned char *test_mode_buf = malloc(DEFAULT_BUF_LENGTH * sizeof(unsigned char));
        float *test_mode_float_buf = malloc(DEFAULT_BUF_LENGTH / sizeof(int16_t) * sizeof(float));
        if (!test_mode_buf || !test_mode_float_buf)
        {
            fprintf(stderr, "Couldn't allocate read buffers!\n");
            exit(1);
        }

        if (cfg.duration > 0) {
            time(&cfg.stop_time);
            cfg.stop_time += cfg.duration;
        }

        for (i = 0; i < cfg.in_files; ++i) {
            cfg.in_filename = cfg.in_file[i];

            parse_file_info(cfg.in_filename, &demod->load_info);
            if (strcmp(demod->load_info.path, "-") == 0) { /* read samples from stdin */
                in_file = stdin;
                cfg.in_filename = "<stdin>";
            } else {
                in_file = fopen(demod->load_info.path, "rb");
                if (!in_file) {
                    fprintf(stderr, "Opening file: %s failed!\n", cfg.in_filename);
                    goto out;
                }
            }
            fprintf(stderr, "Test mode active. Reading samples from file: %s\n", cfg.in_filename);  // Essential information (not quiet)
            if (demod->load_info.format == CU8_IQ
                    || demod->load_info.format == S16_AM
                    || demod->load_info.format == S16_FM) {
                demod->sample_size = sizeof(uint8_t); // CU8, AM, FM
            } else {
                demod->sample_size = sizeof(int16_t); // CF32, CS16
            }
            if (cfg.verbosity) {
                fprintf(stderr, "Input format: %s\n", file_info_string(&demod->load_info));
            }
            demod->sample_file_pos = 0.0;

            int n_blocks = 0;
            unsigned long n_read;
            do {
                if (demod->load_info.format == CF32_IQ) {
                    n_read = fread(test_mode_float_buf, sizeof(float), DEFAULT_BUF_LENGTH / 2, in_file);
                    // clamp float to [-1,1] and scale to Q0.15
                    for(unsigned long n = 0; n < n_read; n++) {
                        int s_tmp = test_mode_float_buf[n] * INT16_MAX;
                        if (s_tmp < -INT16_MAX)
                            s_tmp = -INT16_MAX;
                        else if (s_tmp > INT16_MAX)
                            s_tmp = INT16_MAX;
                        test_mode_buf[n] = (int16_t)s_tmp;
                    }
                } else {
                    n_read = fread(test_mode_buf, 1, DEFAULT_BUF_LENGTH, in_file);
                }
                if (n_read == 0) break;  // sdr_callback() will Segmentation Fault with len=0
                demod->sample_file_pos = ((float)n_blocks * DEFAULT_BUF_LENGTH + n_read) / cfg.samp_rate / 2 / demod->sample_size;
                n_blocks++; // this assumes n_read == DEFAULT_BUF_LENGTH
                sdr_callback(test_mode_buf, n_read, demod);
            } while (n_read != 0 && !cfg.do_exit);

            // Call a last time with cleared samples to ensure EOP detection
            memset(test_mode_buf, 128, DEFAULT_BUF_LENGTH);  // 128 is 0 in unsigned data
            demod->sample_file_pos = ((float)n_blocks + 1) * DEFAULT_BUF_LENGTH / cfg.samp_rate / 2 / demod->sample_size;
            sdr_callback(test_mode_buf, DEFAULT_BUF_LENGTH, demod);

            //Always classify a signal at the end of the file
            if (demod->am_analyze)
                am_analyze_classify(demod->am_analyze);
            if (cfg.verbosity) {
                fprintf(stderr, "Test mode file issued %d packets\n", n_blocks);
            }

        }

        free(test_mode_buf);
        free(test_mode_float_buf);
        exit(0);
    }

    /* Reset endpoint before we start reading from it (mandatory) */
    r = sdr_reset(cfg.dev, cfg.verbosity);
    if (r < 0)
        fprintf(stderr, "WARNING: Failed to reset buffers.\n");
    r = sdr_activate(cfg.dev);

    if (cfg.frequencies == 0) {
        cfg.frequency[0] = DEFAULT_FREQUENCY;
        cfg.frequencies = 1;
    } else {
        time(&cfg.rawtime_old);
    }
    if (cfg.verbosity) {
        fprintf(stderr, "Reading samples in async mode...\n");
    }
    if (cfg.duration > 0) {
        time(&cfg.stop_time);
        cfg.stop_time += cfg.duration;
    }
    while (!cfg.do_exit) {
        /* Set the cfg.frequency */
        cfg.center_frequency = cfg.frequency[cfg.frequency_index];
        r = sdr_set_center_freq(cfg.dev, cfg.center_frequency, 1); // always verbose

#ifndef _WIN32
        signal(SIGALRM, sighandler);
        alarm(3); // require callback to run every 3 second, abort otherwise
#endif
        r = sdr_start(cfg.dev, sdr_callback, (void *) demod,
                DEFAULT_ASYNC_BUF_NUMBER, cfg.out_block_size);
        if (r < 0) {
            fprintf(stderr, "WARNING: async read failed (%i).\n", r);
            break;
        }
#ifndef _WIN32
        alarm(0); // cancel the watchdog timer
#endif
        cfg.do_exit_async = 0;
        cfg.frequency_index = (cfg.frequency_index + 1) % cfg.frequencies;
    }

    if (!cfg.do_exit)
        fprintf(stderr, "\nLibrary error %d, exiting...\n", r);

    for (file_info_t const *dumper = demod->dumper; dumper->spec && *dumper->spec; ++dumper)
        if (dumper->file && (dumper->file != stdout))
            fclose(dumper->file);

    r = sdr_deactivate(cfg.dev);

    for (i = 0; i < demod->r_dev_num; i++)
        free(demod->r_devs[i]);

    if (demod->am_analyze)
        am_analyze_free(demod->am_analyze);

    pulse_detect_free(demod->pulse_detect);
    free(demod);

    sdr_close(cfg.dev);
out:
    for (int i = 0; i < cfg.last_output_handler; ++i) {
        data_output_free(cfg.output_handler[i]);
    }
    return r >= 0 ? r : -r;
}<|MERGE_RESOLUTION|>--- conflicted
+++ resolved
@@ -38,13 +38,6 @@
 #include "confparse.h"
 #include "compat_paths.h"
 #include "compat_time.h"
-<<<<<<< HEAD
-
-#define MAX_DATA_OUTPUTS 32
-#define MAX_DUMP_OUTPUTS 8
-#define MAX_IN_FILES 100
-=======
->>>>>>> 0b183000
 
 #ifdef GIT_VERSION
 #define STR_VALUE(arg) #arg
@@ -1062,11 +1055,7 @@
 
 static void parse_conf_try_default_files(struct app_cfg *cfg)
 {
-<<<<<<< HEAD
-    char **paths = compat_getDefaultConfPaths();
-=======
     char **paths = compat_get_default_conf_paths();
->>>>>>> 0b183000
     for (int a = 0; paths[a]; a++) {
         fprintf(stderr, "Trying conf file at \"%s\"...\n", paths[a]);
         if (hasconf(paths[a])) {
