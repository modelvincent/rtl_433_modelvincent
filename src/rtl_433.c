--- conflicted
+++ resolved
@@ -1019,33 +1019,7 @@
     case 'F':
         if (!arg)
             help_output();
-<<<<<<< HEAD
         if (!add_output(cfg, arg)) {
-=======
-
-        if (strncmp(arg, "json", 4) == 0) {
-            add_json_output(cfg, arg_param(arg));
-        }
-        else if (strncmp(arg, "csv", 3) == 0) {
-            add_csv_output(cfg, arg_param(arg));
-        }
-        else if (strncmp(arg, "kv", 2) == 0) {
-            add_kv_output(cfg, arg_param(arg));
-        }
-        else if (strncmp(arg, "mqtt", 4) == 0) {
-            add_mqtt_output(cfg, arg_param(arg));
-        }
-        else if (strncmp(arg, "influx", 6) == 0) {
-            add_influx_output(cfg, arg);
-        }
-        else if (strncmp(arg, "syslog", 6) == 0) {
-            add_syslog_output(cfg, arg_param(arg));
-        }
-        else if (strncmp(arg, "null", 4) == 0) {
-            add_null_output(cfg, arg_param(arg));
-        }
-        else {
->>>>>>> 4232eefc
             fprintf(stderr, "Invalid output format %s\n", arg);
             usage(1);
         }
