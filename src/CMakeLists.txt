########################################################################
# Build libraries and executables
########################################################################
# commodity libraries
# consider -fvisibility=hidden
# Proper object library type was only introduced with CMake 2.8.8
add_library(r_433 STATIC
    abuf.c
    am_analyze.c
    baseband.c
    bitbuffer.c
    compat_paths.c
    compat_time.c
    confparse.c
    data.c
    decoder_util.c
    fileformat.c
<<<<<<< HEAD
    link.c
    link_file.c
    link_mqtt.c
=======
    http_server.c
    jsmn.c
>>>>>>> 7196a2c2
    list.c
    mongoose.c
    optparse.c
    output_csv.c
    output_influx.c
    output_json.c
    output_kv.c
    output_mqtt.c
    output_syslog.c
    pulse_analyzer.c
    pulse_demod.c
    pulse_detect.c
    pulse_detect_fsk.c
    r_api.c
    r_util.c
    rfraw.c
    samp_grab.c
    sdr.c
    term_ctl.c
    util.c
    write_sigrok.c
    devices/acurite.c
    devices/akhan_100F14.c
    devices/alecto.c
    devices/ambient_weather.c
    devices/ambientweather_tx8300.c
    devices/ambientweather_wh31e.c
    devices/archos_tbh.c
    devices/auriol_afw2a1.c
    devices/auriol_hg02832.c
    devices/blyss.c
    devices/brennenstuhl_rcs_2044.c
    devices/bresser_3ch.c
    devices/bresser_5in1.c
    devices/bresser_6in1.c
    devices/bresser_7in1.c
    devices/bt_rain.c
    devices/calibeur.c
    devices/cardin.c
    devices/chuango.c
    devices/companion_wtr001.c
    devices/cotech_36_7959.c
    devices/current_cost.c
    devices/danfoss.c
    devices/digitech_xc0324.c
    devices/directv.c
    devices/dish_remote_6_3.c
    devices/dsc.c
    devices/ecodhome.c
    devices/ecowitt.c
    devices/efergy_e2_classic.c
    devices/efergy_optical.c
    devices/efth800.c
    devices/elro_db286a.c
    devices/elv.c
    devices/emontx.c
    devices/ert_idm.c
    devices/ert_scm.c
    devices/esa.c
    devices/esic_emt7110.c
    devices/esperanza_ews.c
    devices/eurochron.c
    devices/fineoffset.c
    devices/fineoffset_wh1050.c
    devices/fineoffset_wh1080.c
    devices/flex.c
    devices/fordremote.c
    devices/fs20.c
    devices/ft004b.c
    devices/ge_coloreffects.c
    devices/generic_motion.c
    devices/generic_remote.c
    devices/generic_temperature_sensor.c
    devices/gt_tmbbq05.c
    devices/gt_wt_02.c
    devices/gt_wt_03.c
    devices/hcs200.c
    devices/hideki.c
    devices/holman_ws5029.c
    devices/hondaremote.c
    devices/honeywell.c
    devices/honeywell_wdb.c
    devices/ht680.c
    devices/ibis_beacon.c
    devices/ikea_sparsnas.c
    devices/infactory.c
    devices/inovalley-kw9015b.c
    devices/insteon.c
    devices/interlogix.c
    devices/intertechno.c
    devices/kedsum.c
    devices/kerui.c
    devices/klimalogg.c
    devices/lacrosse.c
    devices/lacrosse_breezepro.c
    devices/lacrosse_th3.c
    devices/lacrosse_tx141x.c
    devices/lacrosse_tx35.c
    devices/lacrosse_wr1.c
    devices/lacrosse_ws7000.c
    devices/lacrossews.c
    devices/lightwave_rf.c
    devices/m_bus.c
    devices/maverick_et73.c
    devices/maverick_et73x.c
    devices/mebus.c
    devices/missil_ml0757.c
    devices/new_template.c
    devices/newkaku.c
    devices/nexa.c
    devices/nexus.c
    devices/nice_flor_s.c
    devices/norgo.c
    devices/oil_standard.c
    devices/oil_watchman.c
    devices/opus_xt300.c
    devices/oregon_scientific.c
    devices/oregon_scientific_sl109h.c
    devices/oregon_scientific_v1.c
    devices/philips_aj3650.c
    devices/philips_aj7010.c
    devices/prologue.c
    devices/proove.c
    devices/quhwa.c
    devices/radiohead_ask.c
    devices/rftech.c
    devices/rubicson.c
    devices/rubicson_48659.c
    devices/s3318p.c
    devices/schraeder.c
    devices/scmplus.c
    devices/secplus_v2.c
    devices/sharp_spc775.c
    devices/silvercrest.c
    devices/simplisafe.c
    devices/smoke_gs558.c
    devices/solight_te44.c
    devices/somfy.c
    devices/springfield.c
    devices/steelmate.c
    devices/tfa_30_3196.c
    devices/tfa_30_3221.c
    devices/tfa_drop_30.3233.c
    devices/tfa_pool_thermometer.c
    devices/tfa_twin_plus_30.3049.c
    devices/thermopro_tp11.c
    devices/thermopro_tp12.c
    devices/thermopro_tx2.c
    devices/tpms_abarth124.c
    devices/tpms_citroen.c
    devices/tpms_elantra2012.c
    devices/tpms_ford.c
    devices/tpms_jansite.c
    devices/tpms_pmv107j.c
    devices/tpms_renault.c
    devices/tpms_toyota.c
    devices/ts_ft002.c
    devices/ttx201.c
    devices/vaillant_vrt340f.c
    devices/visonic_powercode.c
    devices/waveman.c
    devices/wg_pb12v1.c
    devices/ws2032.c
    devices/wssensor.c
    devices/wt0124.c
    devices/wt450.c
    devices/x10_rf.c
    devices/x10_sec.c
)

if("${CMAKE_C_COMPILER_ID}" STREQUAL "GNU")
    set_source_files_properties(mongoose.c PROPERTIES COMPILE_FLAGS "-Wno-format -Wno-format-security")
endif()
if("${CMAKE_C_COMPILER_ID}" MATCHES "Clang")
    set_source_files_properties(mongoose.c PROPERTIES COMPILE_FLAGS "-Wno-format-pedantic -Wno-format-security -Wno-large-by-value-copy")
endif()

add_executable(rtl_433 rtl_433.c)
target_link_libraries(rtl_433 r_433)

if(MSVC)
    # needs CMake 3.1 but Windows builds should have that
    target_sources(rtl_433 PRIVATE getopt/getopt.c)
endif()

<<<<<<< HEAD
add_library(data data.c link.c link_file.c output_csv.c output_json.c output_kv.c list.c optparse.c abuf.c term_ctl.c mongoose.c)
=======
add_library(data data.c abuf.c term_ctl.c)
>>>>>>> 7196a2c2
target_link_libraries(data ${NET_LIBRARIES})

target_link_libraries(rtl_433
    ${SDR_LIBRARIES}
    ${NET_LIBRARIES}
)

set(INSTALL_TARGETS rtl_433)
if(UNIX)
target_link_libraries(rtl_433 m)
endif()

# Explicitly say that we want C99
set_target_properties(rtl_433 r_433 PROPERTIES C_STANDARD 99)

########################################################################
# Install built library files & utilities
########################################################################
install(TARGETS ${INSTALL_TARGETS}
    RUNTIME DESTINATION bin              # .dll file
)<|MERGE_RESOLUTION|>--- conflicted
+++ resolved
@@ -15,14 +15,11 @@
     data.c
     decoder_util.c
     fileformat.c
-<<<<<<< HEAD
+    http_server.c
+    jsmn.c
     link.c
     link_file.c
     link_mqtt.c
-=======
-    http_server.c
-    jsmn.c
->>>>>>> 7196a2c2
     list.c
     mongoose.c
     optparse.c
@@ -208,11 +205,7 @@
     target_sources(rtl_433 PRIVATE getopt/getopt.c)
 endif()
 
-<<<<<<< HEAD
 add_library(data data.c link.c link_file.c output_csv.c output_json.c output_kv.c list.c optparse.c abuf.c term_ctl.c mongoose.c)
-=======
-add_library(data data.c abuf.c term_ctl.c)
->>>>>>> 7196a2c2
 target_link_libraries(data ${NET_LIBRARIES})
 
 target_link_libraries(rtl_433
