########################################################################
# Build libraries and executables
########################################################################
add_executable(rtl_433
    abuf.c
    am_analyze.c
    baseband.c
    bitbuffer.c
    compat_paths.c
    compat_time.c
    confparse.c
    data.c
    decoder_util.c
    fileformat.c
    list.c
    mongoose.c
    optparse.c
    output_influx.c
    output_mqtt.c
    pulse_demod.c
    pulse_detect.c
    pulse_detect_fsk.c
    r_api.c
    r_util.c
    rtl_433.c
    samp_grab.c
    sdr.c
    term_ctl.c
    util.c
    devices/acurite.c
    devices/akhan_100F14.c
    devices/alecto.c
    devices/ambient_weather.c
    devices/ambientweather_tx8300.c
    devices/ambientweather_wh31e.c
<<<<<<< HEAD
    devices/auriol_afw2a1.c
=======
    devices/archos_tbh.c
>>>>>>> 2f491f69
    devices/auriol_hg02832.c
    devices/blyss.c
    devices/brennenstuhl_rcs_2044.c
    devices/bresser_3ch.c
    devices/bresser_5in1.c
    devices/bt_rain.c
    devices/calibeur.c
    devices/cardin.c
    devices/chuango.c
    devices/companion_wtr001.c
    devices/current_cost.c
    devices/danfoss.c
    devices/digitech_xc0324.c
    devices/directv.c
    devices/dish_remote_6_3.c
    devices/dsc.c
    devices/ecowitt.c
    devices/efergy_e2_classic.c
    devices/efergy_optical.c
    devices/elro_db286a.c
    devices/elv.c
    devices/emontx.c
    devices/esa.c
    devices/esic_emt7110.c
    devices/esperanza_ews.c
    devices/eurochron.c
    devices/fineoffset.c
    devices/fineoffset_wh1050.c
    devices/fineoffset_wh1080.c
    devices/flex.c
    devices/fordremote.c
    devices/fs20.c
    devices/ft004b.c
    devices/ge_coloreffects.c
    devices/generic_motion.c
    devices/generic_remote.c
    devices/generic_temperature_sensor.c
    devices/gt_tmbbq05.c
    devices/gt_wt_02.c
    devices/gt_wt_03.c
    devices/hcs200.c
    devices/hideki.c
    devices/holman_ws5029.c
    devices/hondaremote.c
    devices/honeywell.c
    devices/honeywell_wdb.c
    devices/ht680.c
    devices/ibis_beacon.c
    devices/ikea_sparsnas.c
    devices/infactory.c
    devices/inovalley-kw9015b.c
    devices/interlogix.c
    devices/intertechno.c
    devices/kedsum.c
    devices/kerui.c
    devices/lacrosse.c
    devices/lacrosse_tx141x.c
    devices/lacrosse_tx35.c
    devices/lacrosse_ws7000.c
    devices/lacrossews.c
    devices/lightwave_rf.c
    devices/m_bus.c
    devices/maverick_et73.c
    devices/maverick_et73x.c
    devices/mebus.c
    devices/new_template.c
    devices/newkaku.c
    devices/nexa.c
    devices/nexus.c
    devices/norgo.c
    devices/oil_standard.c
    devices/oil_watchman.c
    devices/opus_xt300.c
    devices/oregon_scientific.c
    devices/oregon_scientific_sl109h.c
    devices/oregon_scientific_v1.c
    devices/philips_aj3650.c
    devices/philips_aj7010.c
    devices/prologue.c
    devices/proove.c
    devices/quhwa.c
    devices/radiohead_ask.c
    devices/rftech.c
    devices/rubicson.c
    devices/rubicson_48659.c
    devices/s3318p.c
    devices/schraeder.c
    devices/silvercrest.c
    devices/simplisafe.c
    devices/smoke_gs558.c
    devices/solight_te44.c
    devices/springfield.c
    devices/steelmate.c
    devices/tfa_30_3196.c
    devices/tfa_pool_thermometer.c
    devices/tfa_twin_plus_30.3049.c
    devices/thermopro_tp11.c
    devices/thermopro_tp12.c
    devices/tpms_citroen.c
    devices/tpms_elantra2012.c
    devices/tpms_ford.c
    devices/tpms_jansite.c
    devices/tpms_pmv107j.c
    devices/tpms_renault.c
    devices/tpms_toyota.c
    devices/ts_ft002.c
    devices/ttx201.c
    devices/vaillant_vrt340f.c
    devices/waveman.c
    devices/wg_pb12v1.c
    devices/ws2032.c
    devices/wssensor.c
    devices/wt0124.c
    devices/wt450.c
    devices/x10_rf.c
    devices/x10_sec.c
)

if("${CMAKE_C_COMPILER_ID}" STREQUAL "GNU")
    SET_SOURCE_FILES_PROPERTIES(mongoose.c PROPERTIES COMPILE_FLAGS "-Wno-format")
endif()
if("${CMAKE_C_COMPILER_ID}" MATCHES "Clang")
    SET_SOURCE_FILES_PROPERTIES(mongoose.c PROPERTIES COMPILE_FLAGS "-Wno-format-pedantic -Wno-large-by-value-copy")
endif()

if(MSVC)
    # needs CMake 3.1 but Windows builds should have that
    target_sources(rtl_433 PRIVATE getopt/getopt.c)
endif()

add_library(data data.c abuf.c term_ctl.c mongoose.c)
target_link_libraries(data ${NET_LIBRARIES})

target_link_libraries(rtl_433
    ${SDR_LIBRARIES}
    ${NET_LIBRARIES}
)

set(INSTALL_TARGETS rtl_433)
if(UNIX)
target_link_libraries(rtl_433 m)
endif()

# Explicitly say that we want C99
set_property(TARGET rtl_433 PROPERTY C_STANDARD 99)

########################################################################
# Install built library files & utilities
########################################################################
install(TARGETS ${INSTALL_TARGETS}
    RUNTIME DESTINATION bin              # .dll file
)<|MERGE_RESOLUTION|>--- conflicted
+++ resolved
@@ -33,11 +33,8 @@
     devices/ambient_weather.c
     devices/ambientweather_tx8300.c
     devices/ambientweather_wh31e.c
-<<<<<<< HEAD
+    devices/archos_tbh.c
     devices/auriol_afw2a1.c
-=======
-    devices/archos_tbh.c
->>>>>>> 2f491f69
     devices/auriol_hg02832.c
     devices/blyss.c
     devices/brennenstuhl_rcs_2044.c
