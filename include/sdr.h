/** @file
    SDR input from RTLSDR or SoapySDR.

    Copyright (C) 2018 Christian Zuckschwerdt

    This program is free software; you can redistribute it and/or modify
    it under the terms of the GNU General Public License as published by
    the Free Software Foundation; either version 2 of the License, or
    (at your option) any later version.
*/

#ifndef INCLUDE_SDR_H_
#define INCLUDE_SDR_H_

#include <stdint.h>

typedef struct sdr_dev sdr_dev_t;
typedef void (*sdr_read_cb_t)(unsigned char *buf, uint32_t len, void *ctx);

/** Find the closest matching device, optionally report status.

    @param out_dev device output returned
    @param sample_size stream output sample width returned
    @param dev_query a string to be parsed as device spec
    @param verbose the verbosity level for reports to stderr
    @return dev 0 if successful
*/
int sdr_open(sdr_dev_t **out_dev, int *sample_size, char *dev_query, int verbose);

/** Close the device, optionally report status.

    @param dev the device handle
    @param verbose the verbosity level for reports to stderr
    @return 0 on success
*/
int sdr_close(sdr_dev_t *dev);

/** Set device frequency, optionally report status.

    @param dev the device handle
    @param frequency in Hz
    @param verbose the verbosity level for reports to stderr
    @return 0 on success
*/
int sdr_set_center_freq(sdr_dev_t *dev, uint32_t freq, int verbose);

/** Get device frequency.

    @param dev the device handle
    @return frequency in Hz on success, 0 otherwise
*/
uint32_t sdr_get_center_freq(sdr_dev_t *dev);

/** Set the frequency correction value for the device, optionally report status.

    @param dev the device handle
    @param ppm_error correction value in parts per million (ppm)
    @param verbose the verbosity level for reports to stderr
    @return 0 on success
*/
int sdr_set_freq_correction(sdr_dev_t *dev, int ppm, int verbose);

/** Enable auto gain, optionally report status.

    @param dev the device handle
    @param verbose the verbosity level for reports to stderr
    @return 0 on success
*/
int sdr_set_auto_gain(sdr_dev_t *dev, int verbose);

/** Set tuner gain or gain elements, optionally report status.

    @param dev the device handle
    @param gain_str in tenths of a dB for RTL-SDR, string of gain element pairs (example LNA=40,VGA=20,AMP=0), or string of overall gain, in dB
    @param verbose the verbosity level for reports to stderr
    @return 0 on success
*/
int sdr_set_tuner_gain(sdr_dev_t *dev, char *gain_str, int verbose);

/** Set device sample rate, optionally report status.

    @param dev the device handle
    @param samp_rate in samples/second
    @param verbose the verbosity level for reports to stderr
    @return 0 on success
*/
int sdr_set_sample_rate(sdr_dev_t *dev, uint32_t rate, int verbose);

<<<<<<< HEAD
/*!
 * \param dev the device handle
 * \param antenna_str name of the antenna (example 'Tuner 2 50 ohm')
 * \param verbose the verbosity level for reports to stderr
 * \return 0 on success
 */
int sdr_set_antenna(sdr_dev_t *dev, char *antenna_str, int verbose);

/*!
 * Get device sample rate
 *
 * \param dev the device handle
 * \return sample rate in samples/second on success, 0 otherwise
 */
=======
/** Get device sample rate.

    @param dev the device handle
    @return sample rate in samples/second on success, 0 otherwise
*/
>>>>>>> 49c40540
uint32_t sdr_get_sample_rate(sdr_dev_t *dev);

/** Activate stream (only needed for SoapySDR).

    @param dev the device handle
    @return 0 on success
*/
int sdr_activate(sdr_dev_t *dev);

/** Deactivate stream (only needed for SoapySDR).

    @param dev the device handle
    @return 0 on success
*/
int sdr_deactivate(sdr_dev_t *dev);

/** Reset buffer (only needed for RTL-SDR), optionally report status.

    @param dev the device handle
    @param verbose the verbosity level for reports to stderr
    @return 0 on success
*/
int sdr_reset(sdr_dev_t *dev, int verbose);

int sdr_start(sdr_dev_t *dev, sdr_read_cb_t cb, void *ctx, uint32_t buf_num, uint32_t buf_len);
int sdr_stop(sdr_dev_t *dev);

#endif /* INCLUDE_SDR_H_ */<|MERGE_RESOLUTION|>--- conflicted
+++ resolved
@@ -86,7 +86,6 @@
 */
 int sdr_set_sample_rate(sdr_dev_t *dev, uint32_t rate, int verbose);
 
-<<<<<<< HEAD
 /*!
  * \param dev the device handle
  * \param antenna_str name of the antenna (example 'Tuner 2 50 ohm')
@@ -95,19 +94,11 @@
  */
 int sdr_set_antenna(sdr_dev_t *dev, char *antenna_str, int verbose);
 
-/*!
- * Get device sample rate
- *
- * \param dev the device handle
- * \return sample rate in samples/second on success, 0 otherwise
- */
-=======
 /** Get device sample rate.
 
     @param dev the device handle
     @return sample rate in samples/second on success, 0 otherwise
 */
->>>>>>> 49c40540
 uint32_t sdr_get_sample_rate(sdr_dev_t *dev);
 
 /** Activate stream (only needed for SoapySDR).
