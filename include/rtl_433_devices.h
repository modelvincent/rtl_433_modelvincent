/** @file
    Declaration of all available decoders.
*/

#ifndef INCLUDE_RTL_433_DEVICES_H_
#define INCLUDE_RTL_433_DEVICES_H_

#include "r_device.h"

#define DEVICES \
    DECL(silvercrest) \
    DECL(rubicson) \
    DECL(prologue) \
    DECL(waveman) \
    DECL(new_template) \
    DECL(elv_em1000) \
    DECL(elv_ws2000) \
    DECL(lacrossetx) \
    DECL(new_template) \
    DECL(acurite_rain_896) \
    DECL(acurite_th) \
    DECL(oregon_scientific) \
    DECL(mebus433) \
    DECL(intertechno) \
    DECL(newkaku) \
    DECL(alectov1) \
    DECL(cardin) \
    DECL(fineoffset_WH2) \
    DECL(nexus) \
    DECL(ambient_weather) \
    DECL(calibeur_RF104) \
    DECL(X10_RF) \
    DECL(dsc_security) \
    DECL(brennenstuhl_rcs_2044) \
    DECL(gt_wt_02) \
    DECL(danfoss_CFR) \
    DECL(new_template) \
    DECL(new_template) \
    DECL(chuango) \
    DECL(generic_remote) \
    DECL(tfa_twin_plus_303049) \
    DECL(fineoffset_wh1080) \
    DECL(wt450) \
    DECL(lacrossews) \
    DECL(esperanza_ews) \
    DECL(efergy_e2_classic) \
    DECL(kw9015b) \
    DECL(generic_temperature_sensor) \
    DECL(wg_pb12v1) \
    DECL(acurite_txr) \
    DECL(acurite_986) \
    DECL(hideki_ts04) \
    DECL(oil_watchman) \
    DECL(current_cost) \
    DECL(emontx) \
    DECL(ht680) \
    DECL(s3318p) \
    DECL(akhan_100F14) \
    DECL(quhwa) \
    DECL(oregon_scientific_v1) \
    DECL(proove) \
    DECL(bresser_3ch) \
    DECL(springfield) \
    DECL(oregon_scientific_sl109h) \
    DECL(acurite_606) \
    DECL(tfa_pool_thermometer) \
    DECL(kedsum) \
    DECL(blyss) \
    DECL(steelmate) \
    DECL(schraeder) \
    DECL(lightwave_rf) \
    DECL(elro_db286a) \
    DECL(efergy_optical) \
    DECL(hondaremote) \
    DECL(new_template) \
    DECL(new_template) \
    DECL(radiohead_ask) \
    DECL(kerui) \
    DECL(fineoffset_wh1050) \
    DECL(honeywell) \
    DECL(maverick_et73x) \
    DECL(rftech) \
    DECL(lacrosse_tx141x) \
    DECL(acurite_00275rm) \
    DECL(lacrosse_tx35) \
    DECL(lacrosse_tx29) \
    DECL(vaillant_vrt340f) \
    DECL(fineoffset_WH25) \
    DECL(fineoffset_WH0530) \
    DECL(ibis_beacon) \
    DECL(oil_standard) \
    DECL(tpms_citroen) \
    DECL(oil_standard_ask) \
    DECL(thermopro_tp11) \
    DECL(solight_te44) \
    DECL(smoke_gs558) \
    DECL(generic_motion) \
    DECL(tpms_toyota) \
    DECL(tpms_ford) \
    DECL(tpms_renault) \
    DECL(infactory) \
    DECL(ft004b) \
    DECL(fordremote) \
    DECL(philips_aj3650) \
    DECL(schrader_EG53MA4) \
    DECL(nexa) \
    DECL(thermopro_tp12) \
    DECL(ge_coloreffects) \
    DECL(x10_sec) \
    DECL(interlogix) \
    DECL(dish_remote_6_3) \
    DECL(ss_sensor) \
    DECL(sensible_living) \
    DECL(m_bus_mode_c_t) \
    DECL(m_bus_mode_s) \
    DECL(m_bus_mode_r) \
    DECL(m_bus_mode_f) \
    DECL(wssensor) \
    DECL(wt1024) \
    DECL(tpms_pmv107j) \
    DECL(ttx201) \
    DECL(ambientweather_tx8300) \
    DECL(ambientweather_wh31e) \
    DECL(maverick_et73) \
    DECL(honeywell_wdb) \
    DECL(honeywell_wdb_fsk) \
    DECL(esa_energy) \
    DECL(bt_rain) \
    DECL(bresser_5in1) \
    DECL(digitech_xc0324) \
    DECL(opus_xt300) \
    DECL(fs20) \
    DECL(tpms_jansite) \
    DECL(lacrosse_ws7000) \
    DECL(ts_ft002) \
    DECL(companion_wtr001) \
    DECL(ecowitt) \
    DECL(directv) \
    DECL(eurochron) \
    DECL(ikea_sparsnas) \
    DECL(hcs200) \
    DECL(tfa_303196) \
    DECL(rubicson_48659) \
    DECL(holman_ws5029pcm) \
    DECL(philips_aj7010) \
    DECL(esic_emt7110) \
    DECL(gt_tmbbq05) \
    DECL(gt_wt_03) \
    DECL(norgo) \
    DECL(tpms_elantra2012) \
    DECL(auriol_hg02832) \
    DECL(fineoffset_WH51) \
    DECL(holman_ws5029pwm) \
    DECL(archos_tbh) \
    DECL(ws2032) \
    DECL(auriol_afw2a1) \
    DECL(tfa_drop_303233) \
    DECL(dsc_security_ws4945) \
    DECL(ert_scm) \
    DECL(klimalogg) \
    DECL(visonic_powercode) \
    DECL(eurochron_efth800) \
    DECL(cotech_36_7959) \
    DECL(scmplus) \
    DECL(fineoffset_wh1080_fsk) \
    DECL(tpms_abarth124) \
    DECL(missil_ml0757) \
    DECL(sharp_spc775) \
    DECL(insteon) \
    DECL(ert_idm) \
    DECL(ert_netidm) \
    DECL(thermopro_tx2) \
    DECL(acurite_590tx) \
    DECL(secplus_v2) \
    DECL(tfa_30_3221) \
    DECL(lacrosse_breezepro) \
    DECL(somfy_rts) \
    DECL(schrader_SMD3MA4) \
    DECL(nice_flor_s) \
    DECL(lacrosse_wr1) \
    DECL(lacrosse_th3) \
    DECL(bresser_6in1) \
    DECL(bresser_7in1) \
    DECL(ecodhome) \
    DECL(lacrosse_r1) \
    DECL(blueline) \
    DECL(burnhardbbq) \
    DECL(secplus_v1) \
    DECL(cavius) \
    DECL(tpms_jansite_solar) \
    DECL(abmt) \
    DECL(tfa_marbella) \
    DECL(auriol_ahfl) \
    DECL(auriol_aft77b2) \
    DECL(honeywell_cm921) \
    DECL(tpms_hyundai_vdo) \
    DECL(rojaflex) \
    DECL(marlec_solar) \
    DECL(somfy_iohc) \
    DECL(fineoffset_wh31l) \
    DECL(markisol) \
    DECL(govee) \
    DECL(cmr113) \
    DECL(inkbird_ith20r) \
    DECL(rainpoint) \
    DECL(atech_ws308) \
    DECL(acurite_01185m) \
    DECL(enocean_erp1) \
    DECL(megacode) \
    DECL(auriol_4ld5661) \
    DECL(tpms_truck) \
    DECL(funkbus_remote) \
    DECL(tpms_porsche) \
    DECL(jasco) \
    DECL(telldus_ft0385r) \
    DECL(lacrosse_tx34) \
    DECL(proflame2) \
    DECL(tpms_ave) \
    DECL(simplisafe_gen3) \
    DECL(yale_hsa) \
    DECL(regency_fan) \
    DECL(tpms_renault_0435r) \
    DECL(fineoffset_ws80) \
    DECL(emos_e6016) \
    DECL(altronics_7064) \
    DECL(ant_antplus) \
    DECL(emos_e6016_rain) \
    DECL(hcs200_fsk) \
<<<<<<< HEAD
    DECL(badger_orion) \
=======
    DECL(fineoffset_wh45) \
    DECL(maverick_xr30) \
    DECL(fineoffset_wn34) \
    DECL(rubicson_pool_48942) \
>>>>>>> eee45de1

    /* Add new decoders here. */

#define DECL(name) extern r_device name;
DEVICES
#undef DECL

#endif /* INCLUDE_RTL_433_DEVICES_H_ */<|MERGE_RESOLUTION|>--- conflicted
+++ resolved
@@ -226,14 +226,11 @@
     DECL(ant_antplus) \
     DECL(emos_e6016_rain) \
     DECL(hcs200_fsk) \
-<<<<<<< HEAD
-    DECL(badger_orion) \
-=======
     DECL(fineoffset_wh45) \
     DECL(maverick_xr30) \
     DECL(fineoffset_wn34) \
     DECL(rubicson_pool_48942) \
->>>>>>> eee45de1
+    DECL(badger_orion) \
 
     /* Add new decoders here. */
 
