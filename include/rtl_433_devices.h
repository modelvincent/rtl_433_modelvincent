--- conflicted
+++ resolved
@@ -171,11 +171,9 @@
     DECL(netidm) \
     DECL(thermopro_tx2) \
     DECL(acurite_590tx) \
-<<<<<<< HEAD
+    DECL(secplus_v2) \
     DECL(secplus_v1) \
-=======
-    DECL(secplus_v2) \
->>>>>>> 1c0ac486
+
     /* Add new decoders here. */
 
 #define DECL(name) extern r_device name;
