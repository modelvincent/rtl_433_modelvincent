--- conflicted
+++ resolved
@@ -221,15 +221,12 @@
     DECL(regency_fan) \
     DECL(tpms_renault_0435r) \
     DECL(fineoffset_ws80) \
-<<<<<<< HEAD
-    DECL(deltadore_x3d) \
-=======
     DECL(emos_e6016) \
     DECL(altronics_7064) \
     DECL(ant_antplus) \
     DECL(emos_e6016_rain) \
     DECL(hcs200_fsk) \
->>>>>>> 8cdb233b
+    DECL(deltadore_x3d) \
 
     /* Add new decoders here. */
 
