#ifndef INCLUDE_RTL_433_DEVICES_H_
#define INCLUDE_RTL_433_DEVICES_H_

#include "bitbuffer.h"

#define DEVICES \
		DECL(silvercrest) \
		DECL(rubicson) \
		DECL(prologue) \
		DECL(waveman) \
		DECL(steffen) \
		DECL(elv_em1000) \
		DECL(elv_ws2000) \
		DECL(lacrossetx) \
		DECL(template) \
		DECL(acurite_rain_gauge) \
		DECL(acurite_th) \
		DECL(oregon_scientific) \
		DECL(mebus433) \
		DECL(intertechno) \
		DECL(newkaku) \
		DECL(alectov1) \
		DECL(cardin) \
		DECL(fineoffset_WH2) \
		DECL(nexus) \
		DECL(ambient_weather) \
		DECL(calibeur_RF104) \
		DECL(X10_RF) \
		DECL(DSC) \
		DECL(brennenstuhl_rcs_2044) \
		DECL(gt_wt_02) \
		DECL(danfoss_CFR) \
		DECL(ec3k) \
		DECL(valeo) \
		DECL(chuango) \
		DECL(generic_remote) \
		DECL(tfa_twin_plus_303049) \
		DECL(fineoffset_wh1080) \
		DECL(wt450) \
		DECL(lacrossews) \
		DECL(esperanza_ews) \
		DECL(efergy_e2_classic) \
		DECL(kw9015b) \
		DECL(generic_temperature_sensor) \
		DECL(wg_pb12v1) \
		DECL(acurite_txr) \
		DECL(acurite_986) \
		DECL(hideki_ts04) \
		DECL(oil_watchman) \
		DECL(current_cost) \
		DECL(emontx) \
		DECL(ht680) \
		DECL(s3318p) \
		DECL(akhan_100F14) \
		DECL(quhwa) \
		DECL(oregon_scientific_v1) \
		DECL(proove) \
		DECL(bresser_3ch) \
		DECL(springfield) \
		DECL(oregon_scientific_sl109h) \
		DECL(acurite_606) \
		DECL(tfa_pool_thermometer) \
		DECL(kedsum) \
		DECL(blyss) \
		DECL(steelmate) \
		DECL(schraeder) \
		DECL(lightwave_rf) \
		DECL(elro_db286a) \
		DECL(efergy_optical) \
		DECL(hondaremote) \
		DECL(template) \
		DECL(template) \
		DECL(radiohead_ask) \
		DECL(kerui) \
		DECL(fineoffset_wh1050) \
		DECL(honeywell) \
		DECL(maverick_et73x) \
		DECL(rftech) \
		DECL(lacrosse_TX141TH_Bv2) \
		DECL(acurite_00275rm) \
		DECL(lacrosse_tx35) \
		DECL(lacrosse_tx29) \
		DECL(vaillant_vrt340f) \
		DECL(fineoffset_WH25) \
		DECL(fineoffset_WH0530) \
		DECL(ibis_beacon) \
		DECL(oil_standard) \
		DECL(tpms_citroen) \
		DECL(oil_standard_ask) \
		DECL(thermopro_tp11) \
		DECL(solight_te44) \
		DECL(smoke_gs558) \
		DECL(generic_motion) \
		DECL(tpms_toyota) \
		DECL(tpms_ford) \
		DECL(tpms_renault) \
		DECL(infactory) \
		DECL(ft004b) \
		DECL(fordremote) \
		DECL(philips) \
		DECL(schrader_EG53MA4) \
		DECL(nexa) \
		DECL(thermopro_tp12) \
		DECL(ge_coloreffects) \
		DECL(x10_sec) \
		DECL(interlogix) \
		DECL(dish_remote_6_3) \
		DECL(ss_sensor) \
		DECL(sensible_living) \
		DECL(m_bus_mode_c_t) \
		DECL(m_bus_mode_s) \
		DECL(m_bus_mode_r) \
		DECL(m_bus_mode_f) \
		DECL(wssensor) \
		DECL(wt1024) \
		DECL(tpms_pmv107j) \
<<<<<<< HEAD
		DECL(digitech_xc0324)

=======
		DECL(ttx201) \
		DECL(ambientweather_tx8300) \
		DECL(ambientweather_wh31e)
>>>>>>> 48631bc8

typedef struct {
	unsigned protocol_num; // fixed sequence number, assigned in main()
	char name[256];
	unsigned int modulation;
	float short_limit;
	float long_limit;
	float reset_limit;
	float gap_limit;
	float sync_width;
	float tolerance;
	int (*json_callback)(bitbuffer_t *bitbuffer);
	unsigned int disabled;
	unsigned demod_arg;	// Decoder specific optional argument
	char **fields;			// List of fields this decoder produces; required for CSV output. NULL-terminated.
} r_device;

#define DECL(name) extern r_device name;
DEVICES
#undef DECL

#endif /* INCLUDE_RTL_433_DEVICES_H_ */<|MERGE_RESOLUTION|>--- conflicted
+++ resolved
@@ -114,14 +114,10 @@
 		DECL(wssensor) \
 		DECL(wt1024) \
 		DECL(tpms_pmv107j) \
-<<<<<<< HEAD
-		DECL(digitech_xc0324)
-
-=======
 		DECL(ttx201) \
 		DECL(ambientweather_tx8300) \
-		DECL(ambientweather_wh31e)
->>>>>>> 48631bc8
+		DECL(ambientweather_wh31e) \
+		DECL(digitech_xc0324)
 
 typedef struct {
 	unsigned protocol_num; // fixed sequence number, assigned in main()
