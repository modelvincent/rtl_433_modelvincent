/** @file
    Declaration of all available decoders.
*/

#ifndef INCLUDE_RTL_433_DEVICES_H_
#define INCLUDE_RTL_433_DEVICES_H_

#include "r_device.h"

#define DEVICES \
    DECL(silvercrest) \
    DECL(rubicson) \
    DECL(prologue) \
    DECL(waveman) \
    DECL(template) \
    DECL(elv_em1000) \
    DECL(elv_ws2000) \
    DECL(lacrossetx) \
    DECL(template) \
    DECL(acurite_rain_gauge) \
    DECL(acurite_th) \
    DECL(oregon_scientific) \
    DECL(mebus433) \
    DECL(intertechno) \
    DECL(newkaku) \
    DECL(alectov1) \
    DECL(cardin) \
    DECL(fineoffset_WH2) \
    DECL(nexus) \
    DECL(ambient_weather) \
    DECL(calibeur_RF104) \
    DECL(X10_RF) \
    DECL(DSC) \
    DECL(brennenstuhl_rcs_2044) \
    DECL(gt_wt_02) \
    DECL(danfoss_CFR) \
    DECL(template) \
    DECL(template) \
    DECL(chuango) \
    DECL(generic_remote) \
    DECL(tfa_twin_plus_303049) \
    DECL(fineoffset_wh1080) \
    DECL(wt450) \
    DECL(lacrossews) \
    DECL(esperanza_ews) \
    DECL(efergy_e2_classic) \
    DECL(kw9015b) \
    DECL(generic_temperature_sensor) \
    DECL(wg_pb12v1) \
    DECL(acurite_txr) \
    DECL(acurite_986) \
    DECL(hideki_ts04) \
    DECL(oil_watchman) \
    DECL(current_cost) \
    DECL(emontx) \
    DECL(ht680) \
    DECL(s3318p) \
    DECL(akhan_100F14) \
    DECL(quhwa) \
    DECL(oregon_scientific_v1) \
    DECL(proove) \
    DECL(bresser_3ch) \
    DECL(springfield) \
    DECL(oregon_scientific_sl109h) \
    DECL(acurite_606) \
    DECL(tfa_pool_thermometer) \
    DECL(kedsum) \
    DECL(blyss) \
    DECL(steelmate) \
    DECL(schraeder) \
    DECL(lightwave_rf) \
    DECL(elro_db286a) \
    DECL(efergy_optical) \
    DECL(hondaremote) \
    DECL(template) \
    DECL(template) \
    DECL(radiohead_ask) \
    DECL(kerui) \
    DECL(fineoffset_wh1050) \
    DECL(honeywell) \
    DECL(maverick_et73x) \
    DECL(rftech) \
    DECL(lacrosse_TX141TH_Bv2) \
    DECL(acurite_00275rm) \
    DECL(lacrosse_tx35) \
    DECL(lacrosse_tx29) \
    DECL(vaillant_vrt340f) \
    DECL(fineoffset_WH25) \
    DECL(fineoffset_WH0530) \
    DECL(ibis_beacon) \
    DECL(oil_standard) \
    DECL(tpms_citroen) \
    DECL(oil_standard_ask) \
    DECL(thermopro_tp11) \
    DECL(solight_te44) \
    DECL(smoke_gs558) \
    DECL(generic_motion) \
    DECL(tpms_toyota) \
    DECL(tpms_ford) \
    DECL(tpms_renault) \
    DECL(infactory) \
    DECL(ft004b) \
    DECL(fordremote) \
    DECL(philips) \
    DECL(schrader_EG53MA4) \
    DECL(nexa) \
    DECL(thermopro_tp12) \
    DECL(ge_coloreffects) \
    DECL(x10_sec) \
    DECL(interlogix) \
    DECL(dish_remote_6_3) \
    DECL(ss_sensor) \
    DECL(sensible_living) \
    DECL(m_bus_mode_c_t) \
    DECL(m_bus_mode_s) \
    DECL(m_bus_mode_r) \
    DECL(m_bus_mode_f) \
    DECL(wssensor) \
    DECL(wt1024) \
    DECL(tpms_pmv107j) \
    DECL(ttx201) \
    DECL(ambientweather_tx8300) \
    DECL(ambientweather_wh31e) \
    DECL(maverick_et73) \
    DECL(honeywell_wdb) \
    DECL(honeywell_wdb_fsk) \
    DECL(esa) \
    DECL(bt_rain) \
    DECL(bresser_5in1) \
    DECL(digitech_xc0324) \
    DECL(opus_xt300) \
    DECL(fs20) \
    DECL(tpms_jansite) \
    DECL(lacrosse_ws7000) \
    DECL(ts_ft002) \
    DECL(companion_wtr001) \
<<<<<<< HEAD
    DECL(hcs200)
=======
    DECL(ecowitt) \
>>>>>>> f199d35d
    /* Add new decoders here. */

#define DECL(name) extern r_device name;
DEVICES
#undef DECL

#endif /* INCLUDE_RTL_433_DEVICES_H_ */<|MERGE_RESOLUTION|>--- conflicted
+++ resolved
@@ -134,11 +134,9 @@
     DECL(lacrosse_ws7000) \
     DECL(ts_ft002) \
     DECL(companion_wtr001) \
-<<<<<<< HEAD
-    DECL(hcs200)
-=======
-    DECL(ecowitt) \
->>>>>>> f199d35d
+    DECL(hcs200) \
+    DECL(ecowitt)
+
     /* Add new decoders here. */
 
 #define DECL(name) extern r_device name;
