/** @file
    Declaration of all available decoders.
*/

#ifndef INCLUDE_RTL_433_DEVICES_H_
#define INCLUDE_RTL_433_DEVICES_H_

#include "r_device.h"

#define DEVICES \
    DECL(silvercrest) \
    DECL(rubicson) \
    DECL(prologue) \
    DECL(waveman) \
    DECL(new_template) \
    DECL(elv_em1000) \
    DECL(elv_ws2000) \
    DECL(lacrossetx) \
    DECL(new_template) \
    DECL(acurite_rain_896) \
    DECL(acurite_th) \
    DECL(oregon_scientific) \
    DECL(mebus433) \
    DECL(intertechno) \
    DECL(newkaku) \
    DECL(alectov1) \
    DECL(cardin) \
    DECL(fineoffset_WH2) \
    DECL(nexus) \
    DECL(ambient_weather) \
    DECL(calibeur_RF104) \
    DECL(X10_RF) \
    DECL(dsc_security) \
    DECL(brennenstuhl_rcs_2044) \
    DECL(gt_wt_02) \
    DECL(danfoss_CFR) \
    DECL(new_template) \
    DECL(new_template) \
    DECL(chuango) \
    DECL(generic_remote) \
    DECL(tfa_twin_plus_303049) \
    DECL(fineoffset_wh1080) \
    DECL(wt450) \
    DECL(lacrossews) \
    DECL(esperanza_ews) \
    DECL(efergy_e2_classic) \
    DECL(kw9015b) \
    DECL(generic_temperature_sensor) \
    DECL(wg_pb12v1) \
    DECL(acurite_txr) \
    DECL(acurite_986) \
    DECL(hideki_ts04) \
    DECL(oil_watchman) \
    DECL(current_cost) \
    DECL(emontx) \
    DECL(ht680) \
    DECL(s3318p) \
    DECL(akhan_100F14) \
    DECL(quhwa) \
    DECL(oregon_scientific_v1) \
    DECL(proove) \
    DECL(bresser_3ch) \
    DECL(springfield) \
    DECL(oregon_scientific_sl109h) \
    DECL(acurite_606) \
    DECL(tfa_pool_thermometer) \
    DECL(kedsum) \
    DECL(blyss) \
    DECL(steelmate) \
    DECL(schraeder) \
    DECL(lightwave_rf) \
    DECL(elro_db286a) \
    DECL(efergy_optical) \
    DECL(hondaremote) \
    DECL(new_template) \
    DECL(new_template) \
    DECL(radiohead_ask) \
    DECL(kerui) \
    DECL(fineoffset_wh1050) \
    DECL(honeywell) \
    DECL(maverick_et73x) \
    DECL(rftech) \
    DECL(lacrosse_tx141x) \
    DECL(acurite_00275rm) \
    DECL(lacrosse_tx35) \
    DECL(lacrosse_tx29) \
    DECL(vaillant_vrt340f) \
    DECL(fineoffset_WH25) \
    DECL(fineoffset_WH0530) \
    DECL(ibis_beacon) \
    DECL(oil_standard) \
    DECL(tpms_citroen) \
    DECL(oil_standard_ask) \
    DECL(thermopro_tp11) \
    DECL(solight_te44) \
    DECL(smoke_gs558) \
    DECL(generic_motion) \
    DECL(tpms_toyota) \
    DECL(tpms_ford) \
    DECL(tpms_renault) \
    DECL(infactory) \
    DECL(ft004b) \
    DECL(fordremote) \
    DECL(philips_aj3650) \
    DECL(schrader_EG53MA4) \
    DECL(nexa) \
    DECL(thermopro_tp12) \
    DECL(ge_coloreffects) \
    DECL(x10_sec) \
    DECL(interlogix) \
    DECL(dish_remote_6_3) \
    DECL(ss_sensor) \
    DECL(sensible_living) \
    DECL(m_bus_mode_c_t) \
    DECL(m_bus_mode_s) \
    DECL(m_bus_mode_r) \
    DECL(m_bus_mode_f) \
    DECL(wssensor) \
    DECL(wt1024) \
    DECL(tpms_pmv107j) \
    DECL(ttx201) \
    DECL(ambientweather_tx8300) \
    DECL(ambientweather_wh31e) \
    DECL(maverick_et73) \
    DECL(honeywell_wdb) \
    DECL(honeywell_wdb_fsk) \
    DECL(esa_energy) \
    DECL(bt_rain) \
    DECL(bresser_5in1) \
    DECL(digitech_xc0324) \
    DECL(opus_xt300) \
    DECL(fs20) \
    DECL(tpms_jansite) \
    DECL(lacrosse_ws7000) \
    DECL(ts_ft002) \
    DECL(companion_wtr001) \
    DECL(ecowitt) \
    DECL(directv) \
    DECL(eurochron) \
    DECL(ikea_sparsnas) \
    DECL(hcs200) \
    DECL(tfa_303196) \
    DECL(rubicson_48659) \
    DECL(holman_ws5029pcm) \
    DECL(philips_aj7010) \
    DECL(esic_emt7110) \
    DECL(gt_tmbbq05) \
    DECL(gt_wt_03) \
    DECL(norgo) \
    DECL(tpms_elantra2012) \
    DECL(auriol_hg02832) \
    DECL(fineoffset_WH51) \
    DECL(holman_ws5029pwm) \
    DECL(archos_tbh) \
    DECL(ws2032) \
    DECL(auriol_afw2a1) \
    DECL(tfa_drop_303233) \
    DECL(dsc_security_ws4945) \
    DECL(ert_scm) \
    DECL(klimalogg) \
    DECL(visonic_powercode) \
    DECL(eurochron_efth800) \
    DECL(cotech_36_7959) \
    DECL(scmplus) \
    DECL(fineoffset_wh1080_fsk) \
    DECL(tpms_abarth124) \
    DECL(missil_ml0757) \
    DECL(sharp_spc775) \
    DECL(insteon) \
    DECL(ert_idm) \
    DECL(ert_netidm) \
    DECL(thermopro_tx2) \
    DECL(acurite_590tx) \
    DECL(secplus_v2) \
    DECL(tfa_30_3221) \
    DECL(lacrosse_breezepro) \
    DECL(somfy_rts) \
    DECL(schrader_SMD3MA4) \
    DECL(nice_flor_s) \
    DECL(lacrosse_wr1) \
    DECL(lacrosse_th3) \
    DECL(bresser_6in1) \
    DECL(bresser_7in1) \
    DECL(ecodhome) \
    DECL(lacrosse_r1) \
    DECL(blueline) \
    DECL(burnhardbbq) \
    DECL(secplus_v1) \
    DECL(cavius) \
    DECL(tpms_jansite_solar) \
    DECL(abmt) \
    DECL(tfa_marbella) \
    DECL(auriol_ahfl) \
    DECL(auriol_aft77b2) \
    DECL(honeywell_cm921) \
    DECL(tpms_hyundai_vdo) \
    DECL(rojaflex) \
    DECL(marlec_solar) \
    DECL(somfy_iohc) \
    DECL(fineoffset_wh31l) \
    DECL(markisol) \
    DECL(govee) \
    DECL(cmr113) \
    DECL(inkbird_ith20r) \
    DECL(rainpoint) \
    DECL(atech_ws308) \
    DECL(acurite_01185m) \
    DECL(enocean_erp1) \
    DECL(megacode) \
    DECL(auriol_4ld5661) \
    DECL(tpms_truck) \
    DECL(funkbus_remote) \
    DECL(tpms_porsche) \
    DECL(jasco) \
    DECL(telldus_ft0385r) \
    DECL(lacrosse_tx34) \
    DECL(proflame2) \
    DECL(tpms_ave) \
    DECL(simplisafe_gen3) \
    DECL(yale_hsa) \
    DECL(regency_fan) \
    DECL(tpms_renault_0435r) \
    DECL(fineoffset_ws80) \
    DECL(emos_e6016) \
    DECL(emax) \
    DECL(ant_antplus) \
    DECL(emos_e6016_rain) \
    DECL(hcs200_fsk) \
    DECL(fineoffset_wh45) \
    DECL(maverick_xr30) \
    DECL(fineoffset_wn34) \
    DECL(rubicson_pool_48942) \
    DECL(badger_orion) \
    DECL(geo_minim) \
    DECL(tpms_tyreguard400) \
    DECL(tpms_kia) \
    DECL(srsmith_pool_srs_2c_tx) \
    DECL(neptune_r900) \
    DECL(wec2103) \
    DECL(vauno_en8822c) \
    DECL(govee_h5054) \
    DECL(tfa_14_1504_v2) \
    DECL(ced7000) \
    DECL(oil_watchman_advanced) \
    DECL(oil_smart) \
    DECL(gasmate_ba1008) \
    DECL(flowis) \
    DECL(m_bus_mode_c_t_downlink) \
    DECL(revolt_nc5462) \
<<<<<<< HEAD
    DECL(tpms_eezrv) \
=======
    DECL(lacrosse_tx31u) \
>>>>>>> fc034df5

    /* Add new decoders here. */

#define DECL(name) extern r_device name;
DEVICES
#undef DECL

#endif /* INCLUDE_RTL_433_DEVICES_H_ */<|MERGE_RESOLUTION|>--- conflicted
+++ resolved
@@ -247,11 +247,8 @@
     DECL(flowis) \
     DECL(m_bus_mode_c_t_downlink) \
     DECL(revolt_nc5462) \
-<<<<<<< HEAD
+    DECL(lacrosse_tx31u) \
     DECL(tpms_eezrv) \
-=======
-    DECL(lacrosse_tx31u) \
->>>>>>> fc034df5
 
     /* Add new decoders here. */
 
