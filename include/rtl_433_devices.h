--- conflicted
+++ resolved
@@ -257,11 +257,8 @@
     DECL(bresser_leakage) \
     DECL(tpms_nissan) \
     DECL(bresser_lightning) \
-<<<<<<< HEAD
+    DECL(schou_72543_rain) \
     DECL(watts_thermostat) \
-=======
-    DECL(schou_72543_rain) \
->>>>>>> 1e02cdc0
 
     /* Add new decoders here. */
 
