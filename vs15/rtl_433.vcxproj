<?xml version="1.0" encoding="utf-8"?>
<Project DefaultTargets="Build" ToolsVersion="14.0" xmlns="http://schemas.microsoft.com/developer/msbuild/2003">
  <ItemGroup Label="ProjectConfigurations">
    <ProjectConfiguration Include="Debug|x64">
      <Configuration>Debug</Configuration>
      <Platform>x64</Platform>
    </ProjectConfiguration>
    <ProjectConfiguration Include="Release|x64">
      <Configuration>Release</Configuration>
      <Platform>x64</Platform>
    </ProjectConfiguration>
  </ItemGroup>
  <PropertyGroup Label="Globals">
    <ProjectGuid>{7EB4B17A-2185-47A5-8170-ACDC7EA30515}</ProjectGuid>
    <Keyword>Win32Proj</Keyword>
    <RootNamespace>rtl_433</RootNamespace>
    <WindowsTargetPlatformVersion>8.1</WindowsTargetPlatformVersion>
  </PropertyGroup>
  <Import Project="$(VCTargetsPath)\Microsoft.Cpp.Default.props" />
  <PropertyGroup Condition="'$(Configuration)|$(Platform)'=='Debug|x64'" Label="Configuration">
    <ConfigurationType>Application</ConfigurationType>
    <UseDebugLibraries>true</UseDebugLibraries>
    <PlatformToolset>v140</PlatformToolset>
    <CharacterSet>NotSet</CharacterSet>
  </PropertyGroup>
  <PropertyGroup Condition="'$(Configuration)|$(Platform)'=='Release|x64'" Label="Configuration">
    <ConfigurationType>Application</ConfigurationType>
    <UseDebugLibraries>false</UseDebugLibraries>
    <PlatformToolset>v140</PlatformToolset>
    <WholeProgramOptimization>true</WholeProgramOptimization>
    <CharacterSet>NotSet</CharacterSet>
  </PropertyGroup>
  <Import Project="$(VCTargetsPath)\Microsoft.Cpp.props" />
  <ImportGroup Label="ExtensionSettings">
  </ImportGroup>
  <ImportGroup Label="Shared">
  </ImportGroup>
  <ImportGroup Label="PropertySheets" Condition="'$(Configuration)|$(Platform)'=='Debug|x64'">
    <Import Project="$(UserRootDir)\Microsoft.Cpp.$(Platform).user.props" Condition="exists('$(UserRootDir)\Microsoft.Cpp.$(Platform).user.props')" Label="LocalAppDataPlatform" />
  </ImportGroup>
  <ImportGroup Label="PropertySheets" Condition="'$(Configuration)|$(Platform)'=='Release|x64'">
    <Import Project="$(UserRootDir)\Microsoft.Cpp.$(Platform).user.props" Condition="exists('$(UserRootDir)\Microsoft.Cpp.$(Platform).user.props')" Label="LocalAppDataPlatform" />
  </ImportGroup>
  <PropertyGroup Label="UserMacros" />
  <PropertyGroup Condition="'$(Configuration)|$(Platform)'=='Debug|x64'">
    <LinkIncremental>true</LinkIncremental>
  </PropertyGroup>
  <PropertyGroup Condition="'$(Configuration)|$(Platform)'=='Release|x64'">
    <LinkIncremental>false</LinkIncremental>
  </PropertyGroup>
  <ItemDefinitionGroup Condition="'$(Configuration)|$(Platform)'=='Debug|x64'">
    <ClCompile>
      <PrecompiledHeader>
      </PrecompiledHeader>
      <WarningLevel>Level3</WarningLevel>
      <Optimization>Disabled</Optimization>
      <PreprocessorDefinitions>RTLSDR;_CRT_SECURE_NO_WARNINGS;_DEBUG;_CONSOLE;%(PreprocessorDefinitions)</PreprocessorDefinitions>
      <AdditionalIncludeDirectories>..\include\;..\src\;..\..\rtl-sdr\</AdditionalIncludeDirectories>
    </ClCompile>
    <Link>
      <SubSystem>Console</SubSystem>
      <GenerateDebugInformation>true</GenerateDebugInformation>
      <AdditionalLibraryDirectories>..\..\rtl-sdr\x64\</AdditionalLibraryDirectories>
      <AdditionalDependencies>ws2_32.lib;rtlsdr.lib;kernel32.lib;user32.lib;gdi32.lib;winspool.lib;comdlg32.lib;advapi32.lib;shell32.lib;ole32.lib;oleaut32.lib;uuid.lib;odbc32.lib;odbccp32.lib;%(AdditionalDependencies)</AdditionalDependencies>
    </Link>
  </ItemDefinitionGroup>
  <ItemDefinitionGroup Condition="'$(Configuration)|$(Platform)'=='Release|x64'">
    <ClCompile>
      <WarningLevel>Level3</WarningLevel>
      <PrecompiledHeader>
      </PrecompiledHeader>
      <Optimization>MaxSpeed</Optimization>
      <FunctionLevelLinking>true</FunctionLevelLinking>
      <IntrinsicFunctions>true</IntrinsicFunctions>
      <PreprocessorDefinitions>RTLSDR;_CRT_SECURE_NO_WARNINGS;NDEBUG;_CONSOLE;%(PreprocessorDefinitions)</PreprocessorDefinitions>
      <AdditionalIncludeDirectories>..\include\;..\src\;..\..\rtl-sdr\</AdditionalIncludeDirectories>
    </ClCompile>
    <Link>
      <SubSystem>Console</SubSystem>
      <GenerateDebugInformation>true</GenerateDebugInformation>
      <EnableCOMDATFolding>true</EnableCOMDATFolding>
      <OptimizeReferences>true</OptimizeReferences>
      <AdditionalLibraryDirectories>..\..\rtl-sdr\x64\</AdditionalLibraryDirectories>
      <AdditionalDependencies>ws2_32.lib;rtlsdr.lib;kernel32.lib;user32.lib;gdi32.lib;winspool.lib;comdlg32.lib;advapi32.lib;shell32.lib;ole32.lib;oleaut32.lib;uuid.lib;odbc32.lib;odbccp32.lib;%(AdditionalDependencies)</AdditionalDependencies>
    </Link>
  </ItemDefinitionGroup>
  <ItemGroup>
    <ClInclude Include="..\include\abuf.h" />
    <ClInclude Include="..\include\am_analyze.h" />
    <ClInclude Include="..\include\baseband.h" />
    <ClInclude Include="..\include\bitbuffer.h" />
    <ClInclude Include="..\include\compat_paths.h" />
    <ClInclude Include="..\include\compat_time.h" />
    <ClInclude Include="..\include\confparse.h" />
    <ClInclude Include="..\include\data.h" />
    <ClInclude Include="..\include\decoder.h" />
    <ClInclude Include="..\include\decoder_util.h" />
    <ClInclude Include="..\include\fileformat.h" />
    <ClInclude Include="..\include\list.h" />
    <ClInclude Include="..\include\mongoose.h" />
    <ClInclude Include="..\include\optparse.h" />
    <ClInclude Include="..\include\output_mqtt.h" />
    <ClInclude Include="..\include\pulse_demod.h" />
    <ClInclude Include="..\include\pulse_detect.h" />
    <ClInclude Include="..\include\r_api.h" />
    <ClInclude Include="..\include\r_device.h" />
    <ClInclude Include="..\include\r_private.h" />
    <ClInclude Include="..\include\r_util.h" />
    <ClInclude Include="..\include\rtl_433.h" />
    <ClInclude Include="..\include\rtl_433_devices.h" />
    <ClInclude Include="..\include\samp_grab.h" />
    <ClInclude Include="..\include\sdr.h" />
    <ClInclude Include="..\include\term_ctl.h" />
    <ClInclude Include="..\include\util.h" />
    <ClInclude Include="..\src\getopt\getopt.h" />
  </ItemGroup>
  <ItemGroup>
    <ClCompile Include="..\src\abuf.c" />
    <ClCompile Include="..\src\am_analyze.c" />
    <ClCompile Include="..\src\baseband.c" />
    <ClCompile Include="..\src\bitbuffer.c" />
    <ClCompile Include="..\src\compat_paths.c" />
    <ClCompile Include="..\src\compat_time.c" />
    <ClCompile Include="..\src\confparse.c" />
    <ClCompile Include="..\src\data.c" />
    <ClCompile Include="..\src\decoder_util.c" />
    <ClCompile Include="..\src\fileformat.c" />
    <ClCompile Include="..\src\list.c" />
    <ClCompile Include="..\src\mongoose.c" />
    <ClCompile Include="..\src\optparse.c" />
    <ClCompile Include="..\src\output_mqtt.c" />
    <ClCompile Include="..\src\pulse_demod.c" />
    <ClCompile Include="..\src\pulse_detect.c" />
    <ClCompile Include="..\src\r_api.c" />
    <ClCompile Include="..\src\r_util.c" />
    <ClCompile Include="..\src\rtl_433.c" />
    <ClCompile Include="..\src\samp_grab.c" />
    <ClCompile Include="..\src\sdr.c" />
    <ClCompile Include="..\src\term_ctl.c" />
    <ClCompile Include="..\src\util.c" />
    <ClCompile Include="..\src\devices\acurite.c" />
    <ClCompile Include="..\src\devices\akhan_100F14.c" />
    <ClCompile Include="..\src\devices\alecto.c" />
    <ClCompile Include="..\src\devices\ambient_weather.c" />
    <ClCompile Include="..\src\devices\ambientweather_tx8300.c" />
    <ClCompile Include="..\src\devices\ambientweather_wh31e.c" />
    <ClCompile Include="..\src\devices\blyss.c" />
    <ClCompile Include="..\src\devices\brennenstuhl_rcs_2044.c" />
    <ClCompile Include="..\src\devices\bresser_3ch.c" />
    <ClCompile Include="..\src\devices\bresser_5in1.c" />
    <ClCompile Include="..\src\devices\bt_rain.c" />
    <ClCompile Include="..\src\devices\calibeur.c" />
    <ClCompile Include="..\src\devices\cardin.c" />
    <ClCompile Include="..\src\devices\chuango.c" />
    <ClCompile Include="..\src\devices\companion_wtr001.c" />
    <ClCompile Include="..\src\devices\current_cost.c" />
    <ClCompile Include="..\src\devices\danfoss.c" />
    <ClCompile Include="..\src\devices\digitech_xc0324.c" />
    <ClCompile Include="..\src\devices\directv.c" />
    <ClCompile Include="..\src\devices\dish_remote_6_3.c" />
    <ClCompile Include="..\src\devices\dsc.c" />
    <ClCompile Include="..\src\devices\ecowitt.c" />
    <ClCompile Include="..\src\devices\efergy_e2_classic.c" />
    <ClCompile Include="..\src\devices\efergy_optical.c" />
    <ClCompile Include="..\src\devices\elro_db286a.c" />
    <ClCompile Include="..\src\devices\elv.c" />
    <ClCompile Include="..\src\devices\emontx.c" />
    <ClCompile Include="..\src\devices\esa.c" />
    <ClCompile Include="..\src\devices\esic_emt7110.c" />
    <ClCompile Include="..\src\devices\esperanza_ews.c" />
    <ClCompile Include="..\src\devices\eurochron.c" />
    <ClCompile Include="..\src\devices\fineoffset.c" />
    <ClCompile Include="..\src\devices\fineoffset_wh1050.c" />
    <ClCompile Include="..\src\devices\fineoffset_wh1080.c" />
    <ClCompile Include="..\src\devices\flex.c" />
    <ClCompile Include="..\src\devices\fordremote.c" />
    <ClCompile Include="..\src\devices\fs20.c" />
    <ClCompile Include="..\src\devices\ft004b.c" />
    <ClCompile Include="..\src\devices\ge_coloreffects.c" />
    <ClCompile Include="..\src\devices\generic_motion.c" />
    <ClCompile Include="..\src\devices\generic_remote.c" />
    <ClCompile Include="..\src\devices\generic_temperature_sensor.c" />
    <ClCompile Include="..\src\devices\gt_tmbbq05.c" />
    <ClCompile Include="..\src\devices\gt_wt_02.c" />
    <ClCompile Include="..\src\devices\gt_wt_03.c" />
    <ClCompile Include="..\src\devices\hcs200.c" />
    <ClCompile Include="..\src\devices\hideki.c" />
    <ClCompile Include="..\src\devices\holman_ws5029.c" />
    <ClCompile Include="..\src\devices\hondaremote.c" />
    <ClCompile Include="..\src\devices\honeywell.c" />
    <ClCompile Include="..\src\devices\honeywell_wdb.c" />
    <ClCompile Include="..\src\devices\ht680.c" />
    <ClCompile Include="..\src\devices\ibis_beacon.c" />
    <ClCompile Include="..\src\devices\ikea_sparsnas.c" />
    <ClCompile Include="..\src\devices\infactory.c" />
    <ClCompile Include="..\src\devices\inovalley-kw9015b.c" />
    <ClCompile Include="..\src\devices\interlogix.c" />
    <ClCompile Include="..\src\devices\intertechno.c" />
    <ClCompile Include="..\src\devices\kedsum.c" />
    <ClCompile Include="..\src\devices\kerui.c" />
    <ClCompile Include="..\src\devices\lacrosse.c" />
    <ClCompile Include="..\src\devices\lacrosse_TX141TH_Bv2.c" />
    <ClCompile Include="..\src\devices\lacrosse_tx35.c" />
    <ClCompile Include="..\src\devices\lacrosse_ws7000.c" />
    <ClCompile Include="..\src\devices\lacrossews.c" />
    <ClCompile Include="..\src\devices\lightwave_rf.c" />
    <ClCompile Include="..\src\devices\m_bus.c" />
    <ClCompile Include="..\src\devices\maverick_et73.c" />
    <ClCompile Include="..\src\devices\maverick_et73x.c" />
    <ClCompile Include="..\src\devices\mebus.c" />
    <ClCompile Include="..\src\devices\new_template.c" />
    <ClCompile Include="..\src\devices\newkaku.c" />
    <ClCompile Include="..\src\devices\nexa.c" />
    <ClCompile Include="..\src\devices\nexus.c" />
    <ClCompile Include="..\src\devices\oil_standard.c" />
    <ClCompile Include="..\src\devices\oil_watchman.c" />
    <ClCompile Include="..\src\devices\opus_xt300.c" />
    <ClCompile Include="..\src\devices\oregon_scientific.c" />
    <ClCompile Include="..\src\devices\oregon_scientific_sl109h.c" />
    <ClCompile Include="..\src\devices\oregon_scientific_v1.c" />
    <ClCompile Include="..\src\devices\philips_aj3650.c" />
    <ClCompile Include="..\src\devices\philips_aj7010.c" />
    <ClCompile Include="..\src\devices\prologue.c" />
    <ClCompile Include="..\src\devices\proove.c" />
    <ClCompile Include="..\src\devices\quhwa.c" />
    <ClCompile Include="..\src\devices\radiohead_ask.c" />
    <ClCompile Include="..\src\devices\rftech.c" />
    <ClCompile Include="..\src\devices\rubicson.c" />
    <ClCompile Include="..\src\devices\rubicson_48659.c" />
    <ClCompile Include="..\src\devices\s3318p.c" />
    <ClCompile Include="..\src\devices\schraeder.c" />
    <ClCompile Include="..\src\devices\silvercrest.c" />
    <ClCompile Include="..\src\devices\simplisafe.c" />
    <ClCompile Include="..\src\devices\smoke_gs558.c" />
    <ClCompile Include="..\src\devices\solight_te44.c" />
    <ClCompile Include="..\src\devices\springfield.c" />
    <ClCompile Include="..\src\devices\steelmate.c" />
    <ClCompile Include="..\src\devices\tfa_30_3196.c" />
    <ClCompile Include="..\src\devices\tfa_pool_thermometer.c" />
    <ClCompile Include="..\src\devices\tfa_twin_plus_30.3049.c" />
    <ClCompile Include="..\src\devices\thermopro_tp11.c" />
    <ClCompile Include="..\src\devices\thermopro_tp12.c" />
    <ClCompile Include="..\src\devices\tpms_citroen.c" />
    <ClCompile Include="..\src\devices\tpms_ford.c" />
<<<<<<< HEAD
	<ClCompile Include="..\src\devices\tpms_elantra2012.c" />
=======
    <ClCompile Include="..\src\devices\tpms_jansite.c" />
>>>>>>> 8eecdbba
    <ClCompile Include="..\src\devices\tpms_pmv107j.c" />
    <ClCompile Include="..\src\devices\tpms_renault.c" />
    <ClCompile Include="..\src\devices\tpms_toyota.c" />
    <ClCompile Include="..\src\devices\ts_ft002.c" />
    <ClCompile Include="..\src\devices\ttx201.c" />
    <ClCompile Include="..\src\devices\vaillant_vrt340f.c" />
    <ClCompile Include="..\src\devices\waveman.c" />
    <ClCompile Include="..\src\devices\wg_pb12v1.c" />
    <ClCompile Include="..\src\devices\wssensor.c" />
    <ClCompile Include="..\src\devices\wt0124.c" />
    <ClCompile Include="..\src\devices\wt450.c" />
    <ClCompile Include="..\src\devices\x10_rf.c" />
    <ClCompile Include="..\src\devices\x10_sec.c" />
    <ClCompile Include="..\src\getopt\getopt.c" />
  </ItemGroup>
  <Import Project="$(VCTargetsPath)\Microsoft.Cpp.targets" />
  <ImportGroup Label="ExtensionTargets">
  </ImportGroup>
</Project><|MERGE_RESOLUTION|>--- conflicted
+++ resolved
@@ -242,11 +242,7 @@
     <ClCompile Include="..\src\devices\thermopro_tp12.c" />
     <ClCompile Include="..\src\devices\tpms_citroen.c" />
     <ClCompile Include="..\src\devices\tpms_ford.c" />
-<<<<<<< HEAD
-	<ClCompile Include="..\src\devices\tpms_elantra2012.c" />
-=======
     <ClCompile Include="..\src\devices\tpms_jansite.c" />
->>>>>>> 8eecdbba
     <ClCompile Include="..\src\devices\tpms_pmv107j.c" />
     <ClCompile Include="..\src\devices\tpms_renault.c" />
     <ClCompile Include="..\src\devices\tpms_toyota.c" />
