﻿<?xml version="1.0" encoding="utf-8"?>
<Project ToolsVersion="4.0" xmlns="http://schemas.microsoft.com/developer/msbuild/2003">
  <ItemGroup>
    <Filter Include="Source Files">
      <UniqueIdentifier>{4FC737F1-C7A5-4376-A066-2A32D752A2FF}</UniqueIdentifier>
      <Extensions>cpp;c;cc;cxx;def;odl;idl;hpj;bat;asm;asmx</Extensions>
    </Filter>
    <Filter Include="Header Files">
      <UniqueIdentifier>{93995380-89BD-4b04-88EB-625FBE52EBFB}</UniqueIdentifier>
      <Extensions>h;hh;hpp;hxx;hm;inl;inc;xsd</Extensions>
    </Filter>
    <Filter Include="Source Files\devices">
      <UniqueIdentifier>{f21dc9b7-0ca1-4db6-a4de-5256e2ee79a5}</UniqueIdentifier>
    </Filter>
    <Filter Include="Source Files\getopt">
      <UniqueIdentifier>{a9d7c5bb-283f-4401-ab34-d061be0abbfc}</UniqueIdentifier>
    </Filter>
  </ItemGroup>
  <ItemGroup>
    <ClInclude Include="..\include\abuf.h">
      <Filter>Header Files</Filter>
    </ClInclude>
    <ClInclude Include="..\include\am_analyze.h">
      <Filter>Header Files</Filter>
    </ClInclude>
    <ClInclude Include="..\include\baseband.h">
      <Filter>Header Files</Filter>
    </ClInclude>
    <ClInclude Include="..\include\bitbuffer.h">
      <Filter>Header Files</Filter>
    </ClInclude>
    <ClInclude Include="..\include\compat_paths.h">
      <Filter>Header Files</Filter>
    </ClInclude>
    <ClInclude Include="..\include\compat_time.h">
      <Filter>Header Files</Filter>
    </ClInclude>
    <ClInclude Include="..\include\confparse.h">
      <Filter>Header Files</Filter>
    </ClInclude>
    <ClInclude Include="..\include\data.h">
      <Filter>Header Files</Filter>
    </ClInclude>
    <ClInclude Include="..\include\decoder.h">
      <Filter>Header Files</Filter>
    </ClInclude>
    <ClInclude Include="..\include\decoder_util.h">
      <Filter>Header Files</Filter>
    </ClInclude>
    <ClInclude Include="..\include\fileformat.h">
      <Filter>Header Files</Filter>
    </ClInclude>
    <ClInclude Include="..\include\mongoose.h">
      <Filter>Header Files</Filter>
    </ClInclude>
    <ClInclude Include="..\include\optparse.h">
      <Filter>Header Files</Filter>
    </ClInclude>
    <ClInclude Include="..\include\pulse_demod.h">
      <Filter>Header Files</Filter>
    </ClInclude>
    <ClInclude Include="..\include\pulse_detect.h">
      <Filter>Header Files</Filter>
    </ClInclude>
    <ClInclude Include="..\include\rtl_433.h">
      <Filter>Header Files</Filter>
    </ClInclude>
    <ClInclude Include="..\include\rtl_433_devices.h">
      <Filter>Header Files</Filter>
    </ClInclude>
    <ClInclude Include="..\include\samp_grab.h">
      <Filter>Header Files</Filter>
    </ClInclude>
    <ClInclude Include="..\include\sdr.h">
      <Filter>Header Files</Filter>
    </ClInclude>
    <ClInclude Include="..\include\term_ctl.h">
      <Filter>Header Files</Filter>
    </ClInclude>
    <ClInclude Include="..\include\util.h">
      <Filter>Header Files</Filter>
    </ClInclude>
    <ClInclude Include="..\src\getopt\getopt.h">
      <Filter>Header Files</Filter>
    </ClInclude>
    <ClInclude Include="..\include\confparse.h">
      <Filter>Header Files</Filter>
    </ClInclude>
  </ItemGroup>
  <ItemGroup>
    <ClCompile Include="..\src\abuf.c">
      <Filter>Source Files</Filter>
    </ClCompile>
    <ClCompile Include="..\src\am_analyze.c">
      <Filter>Source Files</Filter>
    </ClCompile>
    <ClCompile Include="..\src\baseband.c">
      <Filter>Source Files</Filter>
    </ClCompile>
    <ClCompile Include="..\src\bitbuffer.c">
      <Filter>Source Files</Filter>
    </ClCompile>
    <ClCompile Include="..\src\compat_paths.c">
      <Filter>Source Files</Filter>
    </ClCompile>
    <ClCompile Include="..\src\compat_time.c">
      <Filter>Source Files</Filter>
    </ClCompile>
    <ClCompile Include="..\src\confparse.c">
      <Filter>Source Files</Filter>
    </ClCompile>
    <ClCompile Include="..\src\data.c">
      <Filter>Source Files</Filter>
    </ClCompile>
    <ClCompile Include="..\src\decoder_util.c">
      <Filter>Source Files</Filter>
    </ClCompile>
    <ClCompile Include="..\src\fileformat.c">
      <Filter>Source Files</Filter>
    </ClCompile>
    <ClCompile Include="..\src\mongoose.c">
      <Filter>Source Files</Filter>
    </ClCompile>
    <ClCompile Include="..\src\optparse.c">
      <Filter>Source Files</Filter>
    </ClCompile>
    <ClCompile Include="..\src\pulse_demod.c">
      <Filter>Source Files</Filter>
    </ClCompile>
    <ClCompile Include="..\src\pulse_detect.c">
      <Filter>Source Files</Filter>
    </ClCompile>
    <ClCompile Include="..\src\rtl_433.c">
      <Filter>Source Files</Filter>
    </ClCompile>
    <ClCompile Include="..\src\samp_grab.c">
      <Filter>Source Files</Filter>
    </ClCompile>
    <ClCompile Include="..\src\sdr.c">
      <Filter>Source Files</Filter>
    </ClCompile>
    <ClCompile Include="..\src\term_ctl.c">
      <Filter>Source Files</Filter>
    </ClCompile>
    <ClCompile Include="..\src\util.c">
      <Filter>Source Files</Filter>
    </ClCompile>
    <ClCompile Include="..\src\getopt\getopt.c">
      <Filter>Source Files\getopt</Filter>
    </ClCompile>
    <ClCompile Include="..\src\devices\acurite.c">
      <Filter>Source Files\devices</Filter>
    </ClCompile>
    <ClCompile Include="..\src\devices\akhan_100F14.c">
      <Filter>Source Files\devices</Filter>
    </ClCompile>
    <ClCompile Include="..\src\devices\alecto.c">
      <Filter>Source Files\devices</Filter>
    </ClCompile>
    <ClCompile Include="..\src\devices\ambient_weather.c">
      <Filter>Source Files\devices</Filter>
    </ClCompile>
    <ClCompile Include="..\src\devices\ambientweather_tx8300.c">
      <Filter>Source Files\devices</Filter>
    </ClCompile>
    <ClCompile Include="..\src\devices\ambientweather_wh31e.c">
      <Filter>Source Files\devices</Filter>
    </ClCompile>
    <ClCompile Include="..\src\devices\blyss.c">
      <Filter>Source Files\devices</Filter>
    </ClCompile>
    <ClCompile Include="..\src\devices\brennenstuhl_rcs_2044.c">
      <Filter>Source Files\devices</Filter>
    </ClCompile>
    <ClCompile Include="..\src\devices\bresser_3ch.c">
      <Filter>Source Files\devices</Filter>
    </ClCompile>
    <ClCompile Include="..\src\devices\bresser_5in1.c">
      <Filter>Source Files\devices</Filter>
    </ClCompile>
    <ClCompile Include="..\src\devices\bt_rain.c">
      <Filter>Source Files\devices</Filter>
    </ClCompile>
    <ClCompile Include="..\src\devices\calibeur.c">
      <Filter>Source Files\devices</Filter>
    </ClCompile>
    <ClCompile Include="..\src\devices\cardin.c">
      <Filter>Source Files\devices</Filter>
    </ClCompile>
    <ClCompile Include="..\src\devices\chuango.c">
      <Filter>Source Files\devices</Filter>
    </ClCompile>
    <ClCompile Include="..\src\devices\current_cost.c">
      <Filter>Source Files\devices</Filter>
    </ClCompile>
    <ClCompile Include="..\src\devices\danfoss.c">
      <Filter>Source Files\devices</Filter>
    </ClCompile>
    <ClCompile Include="..\src\devices\dish_remote_6_3.c">
      <Filter>Source Files\devices</Filter>
    </ClCompile>
    <ClCompile Include="..\src\devices\dsc.c">
      <Filter>Source Files\devices</Filter>
    </ClCompile>
    <ClCompile Include="..\src\devices\efergy_e2_classic.c">
      <Filter>Source Files\devices</Filter>
    </ClCompile>
    <ClCompile Include="..\src\devices\efergy_optical.c">
      <Filter>Source Files\devices</Filter>
    </ClCompile>
    <ClCompile Include="..\src\devices\elro_db286a.c">
      <Filter>Source Files\devices</Filter>
    </ClCompile>
    <ClCompile Include="..\src\devices\elv.c">
      <Filter>Source Files\devices</Filter>
    </ClCompile>
    <ClCompile Include="..\src\devices\emontx.c">
      <Filter>Source Files\devices</Filter>
    </ClCompile>
    <ClCompile Include="..\src\devices\esa.c">
      <Filter>Source Files\devices</Filter>
    </ClCompile>
    <ClCompile Include="..\src\devices\esperanza_ews.c">
      <Filter>Source Files\devices</Filter>
    </ClCompile>
    <ClCompile Include="..\src\devices\fineoffset.c">
      <Filter>Source Files\devices</Filter>
    </ClCompile>
    <ClCompile Include="..\src\devices\fineoffset_wh1050.c">
      <Filter>Source Files\devices</Filter>
    </ClCompile>
    <ClCompile Include="..\src\devices\fineoffset_wh1080.c">
      <Filter>Source Files\devices</Filter>
    </ClCompile>
    <ClCompile Include="..\src\devices\flex.c">
      <Filter>Source Files\devices</Filter>
    </ClCompile>
    <ClCompile Include="..\src\devices\fordremote.c">
      <Filter>Source Files\devices</Filter>
    </ClCompile>
    <ClCompile Include="..\src\devices\ft004b.c">
      <Filter>Source Files\devices</Filter>
    </ClCompile>
    <ClCompile Include="..\src\devices\ge_coloreffects.c">
      <Filter>Source Files\devices</Filter>
    </ClCompile>
    <ClCompile Include="..\src\devices\generic_motion.c">
      <Filter>Source Files\devices</Filter>
    </ClCompile>
    <ClCompile Include="..\src\devices\generic_remote.c">
      <Filter>Source Files\devices</Filter>
    </ClCompile>
    <ClCompile Include="..\src\devices\generic_temperature_sensor.c">
      <Filter>Source Files\devices</Filter>
    </ClCompile>
    <ClCompile Include="..\src\devices\gt_wt_02.c">
      <Filter>Source Files\devices</Filter>
    </ClCompile>
    <ClCompile Include="..\src\devices\hideki.c">
      <Filter>Source Files\devices</Filter>
    </ClCompile>
    <ClCompile Include="..\src\devices\hondaremote.c">
      <Filter>Source Files\devices</Filter>
    </ClCompile>
    <ClCompile Include="..\src\devices\honeywell.c">
      <Filter>Source Files\devices</Filter>
    </ClCompile>
    <ClCompile Include="..\src\devices\ht680.c">
      <Filter>Source Files\devices</Filter>
    </ClCompile>
    <ClCompile Include="..\src\devices\ibis_beacon.c">
      <Filter>Source Files\devices</Filter>
    </ClCompile>
    <ClCompile Include="..\src\devices\infactory.c">
      <Filter>Source Files\devices</Filter>
    </ClCompile>
    <ClCompile Include="..\src\devices\inovalley-kw9015b.c">
      <Filter>Source Files\devices</Filter>
    </ClCompile>
    <ClCompile Include="..\src\devices\interlogix.c">
      <Filter>Source Files\devices</Filter>
    </ClCompile>
    <ClCompile Include="..\src\devices\intertechno.c">
      <Filter>Source Files\devices</Filter>
    </ClCompile>
    <ClCompile Include="..\src\devices\kedsum.c">
      <Filter>Source Files\devices</Filter>
    </ClCompile>
    <ClCompile Include="..\src\devices\kerui.c">
      <Filter>Source Files\devices</Filter>
    </ClCompile>
    <ClCompile Include="..\src\devices\lacrosse.c">
      <Filter>Source Files\devices</Filter>
    </ClCompile>
    <ClCompile Include="..\src\devices\lacrosse_TX141TH_Bv2.c">
      <Filter>Source Files\devices</Filter>
    </ClCompile>
    <ClCompile Include="..\src\devices\lacrosse_tx35.c">
      <Filter>Source Files\devices</Filter>
    </ClCompile>
    <ClCompile Include="..\src\devices\lacrossews.c">
      <Filter>Source Files\devices</Filter>
    </ClCompile>
    <ClCompile Include="..\src\devices\lightwave_rf.c">
      <Filter>Source Files\devices</Filter>
    </ClCompile>
    <ClCompile Include="..\src\devices\m_bus.c">
      <Filter>Source Files\devices</Filter>
    </ClCompile>
    <ClCompile Include="..\src\devices\maverick_et73.c">
      <Filter>Source Files\devices</Filter>
    </ClCompile>
    <ClCompile Include="..\src\devices\maverick_et73x.c">
      <Filter>Source Files\devices</Filter>
    </ClCompile>
    <ClCompile Include="..\src\devices\mebus.c">
      <Filter>Source Files\devices</Filter>
    </ClCompile>
    <ClCompile Include="..\src\devices\new_template.c">
      <Filter>Source Files\devices</Filter>
    </ClCompile>
    <ClCompile Include="..\src\devices\newkaku.c">
      <Filter>Source Files\devices</Filter>
    </ClCompile>
    <ClCompile Include="..\src\devices\nexa.c">
      <Filter>Source Files\devices</Filter>
    </ClCompile>
    <ClCompile Include="..\src\devices\nexus.c">
      <Filter>Source Files\devices</Filter>
    </ClCompile>
    <ClCompile Include="..\src\devices\oil_standard.c">
      <Filter>Source Files\devices</Filter>
    </ClCompile>
    <ClCompile Include="..\src\devices\oil_watchman.c">
      <Filter>Source Files\devices</Filter>
    </ClCompile>
    <ClCompile Include="..\src\devices\oregon_scientific.c">
      <Filter>Source Files\devices</Filter>
    </ClCompile>
    <ClCompile Include="..\src\devices\oregon_scientific_sl109h.c">
      <Filter>Source Files\devices</Filter>
    </ClCompile>
    <ClCompile Include="..\src\devices\oregon_scientific_v1.c">
      <Filter>Source Files\devices</Filter>
    </ClCompile>
    <ClCompile Include="..\src\devices\philips.c">
      <Filter>Source Files\devices</Filter>
    </ClCompile>
    <ClCompile Include="..\src\devices\prologue.c">
      <Filter>Source Files\devices</Filter>
    </ClCompile>
    <ClCompile Include="..\src\devices\proove.c">
      <Filter>Source Files\devices</Filter>
    </ClCompile>
    <ClCompile Include="..\src\devices\quhwa.c">
      <Filter>Source Files\devices</Filter>
    </ClCompile>
    <ClCompile Include="..\src\devices\radiohead_ask.c">
      <Filter>Source Files\devices</Filter>
    </ClCompile>
    <ClCompile Include="..\src\devices\rftech.c">
      <Filter>Source Files\devices</Filter>
    </ClCompile>
    <ClCompile Include="..\src\devices\rubicson.c">
      <Filter>Source Files\devices</Filter>
    </ClCompile>
    <ClCompile Include="..\src\devices\s3318p.c">
      <Filter>Source Files\devices</Filter>
    </ClCompile>
    <ClCompile Include="..\src\devices\schraeder.c">
      <Filter>Source Files\devices</Filter>
    </ClCompile>
    <ClCompile Include="..\src\devices\silvercrest.c">
      <Filter>Source Files\devices</Filter>
    </ClCompile>
    <ClCompile Include="..\src\devices\simplisafe.c">
      <Filter>Source Files\devices</Filter>
    </ClCompile>
    <ClCompile Include="..\src\devices\smoke_gs558.c">
      <Filter>Source Files\devices</Filter>
    </ClCompile>
    <ClCompile Include="..\src\devices\solight_te44.c">
      <Filter>Source Files\devices</Filter>
    </ClCompile>
    <ClCompile Include="..\src\devices\springfield.c">
      <Filter>Source Files\devices</Filter>
    </ClCompile>
    <ClCompile Include="..\src\devices\steelmate.c">
      <Filter>Source Files\devices</Filter>
    </ClCompile>
    <ClCompile Include="..\src\devices\tfa_pool_thermometer.c">
      <Filter>Source Files\devices</Filter>
    </ClCompile>
    <ClCompile Include="..\src\devices\tfa_twin_plus_30.3049.c">
      <Filter>Source Files\devices</Filter>
    </ClCompile>
    <ClCompile Include="..\src\devices\thermopro_tp11.c">
      <Filter>Source Files\devices</Filter>
    </ClCompile>
    <ClCompile Include="..\src\devices\thermopro_tp12.c">
      <Filter>Source Files\devices</Filter>
    </ClCompile>
    <ClCompile Include="..\src\devices\tpms_citroen.c">
      <Filter>Source Files\devices</Filter>
    </ClCompile>
    <ClCompile Include="..\src\devices\tpms_ford.c">
      <Filter>Source Files\devices</Filter>
    </ClCompile>
    <ClCompile Include="..\src\devices\tpms_pmv107j.c">
      <Filter>Source Files\devices</Filter>
    </ClCompile>
    <ClCompile Include="..\src\devices\tpms_renault.c">
      <Filter>Source Files\devices</Filter>
    </ClCompile>
    <ClCompile Include="..\src\devices\tpms_toyota.c">
      <Filter>Source Files\devices</Filter>
    </ClCompile>
    <ClCompile Include="..\src\devices\ttx201.c">
      <Filter>Source Files\devices</Filter>
    </ClCompile>
    <ClCompile Include="..\src\devices\vaillant_vrt340f.c">
      <Filter>Source Files\devices</Filter>
    </ClCompile>
    <ClCompile Include="..\src\devices\waveman.c">
      <Filter>Source Files\devices</Filter>
    </ClCompile>
    <ClCompile Include="..\src\devices\wg_pb12v1.c">
      <Filter>Source Files\devices</Filter>
    </ClCompile>
    <ClCompile Include="..\src\devices\wssensor.c">
      <Filter>Source Files\devices</Filter>
    </ClCompile>
    <ClCompile Include="..\src\devices\wt0124.c">
      <Filter>Source Files\devices</Filter>
    </ClCompile>
    <ClCompile Include="..\src\devices\wt450.c">
      <Filter>Source Files\devices</Filter>
    </ClCompile>
    <ClCompile Include="..\src\devices\x10_rf.c">
      <Filter>Source Files\devices</Filter>
    </ClCompile>
    <ClCompile Include="..\src\devices\x10_sec.c">
      <Filter>Source Files\devices</Filter>
    </ClCompile>
<<<<<<< HEAD
    <ClCompile Include="..\src\devices\honeywell_wdb.c">
      <Filter>Source Files\devices</Filter>
=======
    <ClCompile Include="..\src\confparse.c">
      <Filter>Source Files</Filter>
>>>>>>> 60bbb588
    </ClCompile>
  </ItemGroup>
</Project><|MERGE_RESOLUTION|>--- conflicted
+++ resolved
@@ -442,13 +442,8 @@
     <ClCompile Include="..\src\devices\x10_sec.c">
       <Filter>Source Files\devices</Filter>
     </ClCompile>
-<<<<<<< HEAD
     <ClCompile Include="..\src\devices\honeywell_wdb.c">
       <Filter>Source Files\devices</Filter>
-=======
-    <ClCompile Include="..\src\confparse.c">
-      <Filter>Source Files</Filter>
->>>>>>> 60bbb588
     </ClCompile>
   </ItemGroup>
 </Project>