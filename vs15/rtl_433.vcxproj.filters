--- conflicted
+++ resolved
@@ -505,11 +505,10 @@
     <ClCompile Include="..\src\devices\scmplus.c">
       <Filter>Source Files\devices</Filter>
     </ClCompile>
-<<<<<<< HEAD
     <ClCompile Include="..\src\devices\secplus_v1.c">
-=======
+      <Filter>Source Files\devices</Filter>
+    </ClCompile>
     <ClCompile Include="..\src\devices\secplus_v2.c">
->>>>>>> 1c0ac486
       <Filter>Source Files\devices</Filter>
     </ClCompile>
     <ClCompile Include="..\src\devices\sharp_spc775.c">
