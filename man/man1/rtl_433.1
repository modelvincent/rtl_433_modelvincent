--- conflicted
+++ resolved
@@ -597,9 +597,6 @@
 Sharp SPC775 weather station
 .TP
 [ \fB159\fI\fP ]
-<<<<<<< HEAD
-Auriol AFT 77 A1 temperature sensor
-=======
 Insteon
 .TP
 [ \fB160\fI\fP ]
@@ -607,7 +604,9 @@
 .TP
 [ \fB161\fI\fP ]
 Interval Data Message (IDM) for Net Meters
->>>>>>> 50c774d1
+.TP
+[ \fB162\fI\fP ]
+Auriol AFT 77 A1 temperature sensor
 
 * Disabled by default, use \-R n or \-G
 .SS "Input device selection"
