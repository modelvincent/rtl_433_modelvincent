.TH "RTL_433" "1" "2019-08-21" "rtl_433" "rtl_433 Commands"
.ie \n(.g .ds Aq \(aq
.el       .ds Aq '
.ss \n[.ss] 0
.nh
.ad l
.de URL
\fI\\$2\fP <\\$1>\\$3
..
.als MTO URL
.if \n[.g] \{\
.  mso www.tmac
.  am URL
.    ad l
.  .
.  am MTO
.    ad l
.  .
.  LINKSTYLE blue R < >
.\}
.SH "NAME"
rtl_433 \- Generic RF data receiver and decoder for ISM band devices using RTL-SDR and SoapySDR.
.SH "DESCRIPTION"
.sp
This manual page documents briefly the \fBrtl_433\fP command.
.sp
\fBrtl_433\fP is a generic data receiver, mainly for the 433.92 MHz, 868 MHz (SRD),
315 MHz, and 915 MHz ISM bands. It works with RTL\-SDR and/or SoapySDR. Activly tested
and supported are Realtek RTL2832 based DVB dongles (using RTL\-SDR) and LimeSDR
(LimeSDR USB and LimeSDR mini engineering samples kindly provided by MyriadRf),
PlutoSDR, HackRF One (using SoapySDR drivers), as well as SoapyRemote.
.SH "SYNOPSIS"
.sp
\fBrtl_433\fP [\fIOPTION\fP]... \fIFILE\fP...
.SH "OPTIONS"
.sp
A summary of options is included below.
Detailed information on some options follows.
.\" body
.SS "General options"
.TP
[ \fB\-V\fI\fP ]
Output the version string and exit
.TP
[ \fB\-v\fI\fP ]
Increase verbosity (can be used multiple times).
       \-v : verbose, \-vv : verbose decoders, \-vvv : debug decoders, \-vvvv : trace decoding).
.TP
[ \fB\-c\fI <path>\fP ]
Read config options from a file
.SS "Tuner options"
.TP
[ \fB\-d\fI <RTL\-SDR USB device index> | :<RTL\-SDR USB device serial> | <SoapySDR device query> | rtl_tcp | help\fP ]
[\-g <gain> | help] (default: auto)
.TP
[ \fB\-t\fI <settings>\fP ]
apply a list of keyword=value settings for SoapySDR devices
       e.g. \-t "antenna=A,bandwidth=4.5M,rfnotch_ctrl=false"
.TP
[ \fB\-f\fI <frequency>\fP ]
Receive frequency(s) (default: 433920000 Hz)
.TP
[ \fB\-H\fI <seconds>\fP ]
Hop interval for polling of multiple frequencies (default: 600 seconds)
.TP
[ \fB\-p\fI <ppm_error\fP ]
Correct rtl\-sdr tuner frequency offset error (default: 0)
.TP
[ \fB\-s\fI <sample rate>\fP ]
Set sample rate (default: 250000 Hz)
.SS "Demodulator options"
.TP
[ \fB\-R\fI <device> | help\fP ]
Enable only the specified device decoding protocol (can be used multiple times)
       Specify a negative number to disable a device decoding protocol (can be used multiple times)
.TP
[ \fB\-G\fI\fP ]
Enable blacklisted device decoding protocols, for testing only.
.TP
[ \fB\-X\fI <spec> | help\fP ]
Add a general purpose decoder (prepend \-R 0 to disable all decoders)
.TP
[ \fB\-Y\fI level=<dB level>\fP ]
Manual detection level used to determine pulses (\-1.0 to \-30.0) (0=auto)
.TP
[ \fB\-n\fI <value>\fP ]
Specify number of samples to take (each sample is 2 bytes: 1 each of I & Q)
.TP
[ \fB\-Y\fI auto | classic | minmax\fP ]
FSK pulse detector mode.
.SS "Analyze/Debug options"
.TP
[ \fB\-a\fI\fP ]
Analyze mode. Print a textual description of the signal.
.TP
[ \fB\-A\fI\fP ]
Pulse Analyzer. Enable pulse analysis and decode attempt.
       Disable all decoders with \-R 0 if you want analyzer output only.
.TP
[ \fB\-y\fI <code>\fP ]
Verify decoding of demodulated test data (e.g. "{25}fb2dd58") with enabled devices
.SS "File I/O options"
.TP
[ \fB\-S\fI none | all | unknown | known\fP ]
Signal auto save. Creates one file per signal.
       Note: Saves raw I/Q samples (uint8 pcm, 2 channel). Preferred mode for generating test files.
.TP
[ \fB\-r\fI <filename> | help\fP ]
Read data from input file instead of a receiver
.TP
[ \fB\-w\fI <filename> | help\fP ]
Save data stream to output file (a '\-' dumps samples to stdout)
.TP
[ \fB\-W\fI <filename> | help\fP ]
Save data stream to output file, overwrite existing file
.SS "Data output options"
.TP
[ \fB\-F\fI kv | json | csv | mqtt | influx | syslog | null | help\fP ]
Produce decoded output in given format.
       Append output to file with :<filename> (e.g. \-F csv:log.csv), defaults to stdout.
       Specify host/port for syslog with e.g. \-F syslog:127.0.0.1:1514
.TP
[ \fB\-M\fI time[:<options>] | protocol | level | stats | bits | help\fP ]
Add various meta data to each output.
.TP
[ \fB\-K\fI FILE | PATH | <tag>\fP ]
Add an expanded token or fixed tag to every output line.
.TP
[ \fB\-C\fI native | si | customary\fP ]
Convert units in decoded output.
.TP
[ \fB\-T\fI <seconds>\fP ]
Specify number of seconds to run, also 12:34 or 1h23m45s
.TP
[ \fB\-E\fI hop | quit\fP ]
Hop/Quit after outputting successful event(s)
.TP
[ \fB\-h\fI\fP ]
Output this usage help and exit
       Use \-d, \-g, \-R, \-X, \-F, \-M, \-r, \-w, or \-W without argument for more help
<<<<<<< HEAD
.SS "Supported device protocols"
.TP
[ \fB01\fI\fP ]
Silvercrest Remote Control
.TP
[ \fB02\fI\fP ]
Rubicson Temperature Sensor
.TP
[ \fB03\fI\fP ]
Prologue, FreeTec NC\-7104, NC\-7159\-675 temperature sensor
.TP
[ \fB04\fI\fP ]
Waveman Switch Transmitter
.TP
[ \fB06\fI\fP ]
* ELV EM 1000
.TP
[ \fB07\fI\fP ]
* ELV WS 2000
.TP
[ \fB08\fI\fP ]
LaCrosse TX Temperature / Humidity Sensor
.TP
[ \fB10\fI\fP ]
* Acurite 896 Rain Gauge
.TP
[ \fB11\fI\fP ]
Acurite 609TXC Temperature and Humidity Sensor
.TP
[ \fB12\fI\fP ]
Oregon Scientific Weather Sensor
.TP
[ \fB13\fI\fP ]
* Mebus 433
.TP
[ \fB14\fI\fP ]
* Intertechno 433
.TP
[ \fB15\fI\fP ]
KlikAanKlikUit Wireless Switch
.TP
[ \fB16\fI\fP ]
AlectoV1 Weather Sensor (Alecto WS3500 WS4500 Ventus W155/W044 Oregon)
.TP
[ \fB17\fI\fP ]
Cardin S466\-TX2
.TP
[ \fB18\fI\fP ]
Fine Offset Electronics, WH2, WH5, Telldus Temperature/Humidity/Rain Sensor
.TP
[ \fB19\fI\fP ]
Nexus, FreeTec NC\-7345, NX\-3980, Solight TE82S temperature/humidity sensor
.TP
[ \fB20\fI\fP ]
Ambient Weather Temperature Sensor
.TP
[ \fB21\fI\fP ]
Calibeur RF\-104 Sensor
.TP
[ \fB22\fI\fP ]
* X10 RF
.TP
[ \fB23\fI\fP ]
DSC Security Contact
.TP
[ \fB24\fI\fP ]
* Brennenstuhl RCS 2044
.TP
[ \fB25\fI\fP ]
Globaltronics GT\-WT\-02 Sensor
.TP
[ \fB26\fI\fP ]
Danfoss CFR Thermostat
.TP
[ \fB29\fI\fP ]
Chuango Security Technology
.TP
[ \fB30\fI\fP ]
Generic Remote SC226x EV1527
.TP
[ \fB31\fI\fP ]
TFA\-Twin\-Plus\-30.3049, Conrad KW9010, Ea2 BL999
.TP
[ \fB32\fI\fP ]
Fine Offset Electronics WH1080/WH3080 Weather Station
.TP
[ \fB33\fI\fP ]
WT450, WT260H, WT405H
.TP
[ \fB34\fI\fP ]
LaCrosse WS\-2310 / WS\-3600 Weather Station
.TP
[ \fB35\fI\fP ]
Esperanza EWS
.TP
[ \fB36\fI\fP ]
Efergy e2 classic
.TP
[ \fB37\fI\fP ]
* Inovalley kw9015b, TFA Dostmann 30.3161 (Rain and temperature sensor)
.TP
[ \fB38\fI\fP ]
Generic temperature sensor 1
.TP
[ \fB39\fI\fP ]
WG\-PB12V1 Temperature Sensor
.TP
[ \fB40\fI\fP ]
Acurite 592TXR Temp/Humidity, 5n1 Weather Station, 6045 Lightning, 3N1, Atlas
.TP
[ \fB41\fI\fP ]
Acurite 986 Refrigerator / Freezer Thermometer
.TP
[ \fB42\fI\fP ]
HIDEKI TS04 Temperature, Humidity, Wind and Rain Sensor
.TP
[ \fB43\fI\fP ]
Watchman Sonic / Apollo Ultrasonic / Beckett Rocket oil tank monitor
.TP
[ \fB44\fI\fP ]
CurrentCost Current Sensor
.TP
[ \fB45\fI\fP ]
emonTx OpenEnergyMonitor
.TP
[ \fB46\fI\fP ]
HT680 Remote control
.TP
[ \fB47\fI\fP ]
Conrad S3318P, FreeTec NC\-5849\-913 temperature humidity sensor
.TP
[ \fB48\fI\fP ]
Akhan 100F14 remote keyless entry
.TP
[ \fB49\fI\fP ]
Quhwa
.TP
[ \fB50\fI\fP ]
OSv1 Temperature Sensor
.TP
[ \fB51\fI\fP ]
Proove / Nexa / KlikAanKlikUit Wireless Switch
.TP
[ \fB52\fI\fP ]
Bresser Thermo\-/Hygro\-Sensor 3CH
.TP
[ \fB53\fI\fP ]
Springfield Temperature and Soil Moisture
.TP
[ \fB54\fI\fP ]
Oregon Scientific SL109H Remote Thermal Hygro Sensor
.TP
[ \fB55\fI\fP ]
Acurite 606TX Temperature Sensor
.TP
[ \fB56\fI\fP ]
TFA pool temperature sensor
.TP
[ \fB57\fI\fP ]
Kedsum Temperature & Humidity Sensor, Pearl NC\-7415
.TP
[ \fB58\fI\fP ]
Blyss DC5\-UK\-WH
.TP
[ \fB59\fI\fP ]
Steelmate TPMS
.TP
[ \fB60\fI\fP ]
Schrader TPMS
.TP
[ \fB61\fI\fP ]
* LightwaveRF
.TP
[ \fB62\fI\fP ]
* Elro DB286A Doorbell
.TP
[ \fB63\fI\fP ]
Efergy Optical
.TP
[ \fB64\fI\fP ]
* Honda Car Key
.TP
[ \fB67\fI\fP ]
Radiohead ASK
.TP
[ \fB68\fI\fP ]
Kerui PIR / Contact Sensor
.TP
[ \fB69\fI\fP ]
Fine Offset WH1050 Weather Station
.TP
[ \fB70\fI\fP ]
Honeywell Door/Window Sensor, 2Gig DW10/DW11, RE208 repeater
.TP
[ \fB71\fI\fP ]
Maverick ET\-732/733 BBQ Sensor
.TP
[ \fB72\fI\fP ]
* RF\-tech
.TP
[ \fB73\fI\fP ]
LaCrosse TX141\-Bv2, TX141TH\-Bv2, TX141\-Bv3, TX141W, TX145wsdth sensor
.TP
[ \fB74\fI\fP ]
Acurite 00275rm,00276rm Temp/Humidity with optional probe
.TP
[ \fB75\fI\fP ]
LaCrosse TX35DTH\-IT, TFA Dostmann 30.3155 Temperature/Humidity sensor
.TP
[ \fB76\fI\fP ]
LaCrosse TX29IT Temperature sensor
.TP
[ \fB77\fI\fP ]
Vaillant calorMatic VRT340f Central Heating Control
.TP
[ \fB78\fI\fP ]
Fine Offset Electronics, WH25, WH32B, WH24, WH65B, HP1000 Temperature/Humidity/Pressure Sensor
.TP
[ \fB79\fI\fP ]
Fine Offset Electronics, WH0530 Temperature/Rain Sensor
.TP
[ \fB80\fI\fP ]
IBIS beacon
.TP
[ \fB81\fI\fP ]
Oil Ultrasonic STANDARD FSK
.TP
[ \fB82\fI\fP ]
Citroen TPMS
.TP
[ \fB83\fI\fP ]
Oil Ultrasonic STANDARD ASK
.TP
[ \fB84\fI\fP ]
Thermopro TP11 Thermometer
.TP
[ \fB85\fI\fP ]
Solight TE44/TE66, EMOS E0107T, NX\-6876\-917
.TP
[ \fB86\fI\fP ]
Wireless Smoke and Heat Detector GS 558
.TP
[ \fB87\fI\fP ]
Generic wireless motion sensor
.TP
[ \fB88\fI\fP ]
Toyota TPMS
.TP
[ \fB89\fI\fP ]
Ford TPMS
.TP
[ \fB90\fI\fP ]
Renault TPMS
.TP
[ \fB91\fI\fP ]
inFactory, nor\-tec, FreeTec NC\-3982\-913 temperature humidity sensor
.TP
[ \fB92\fI\fP ]
FT\-004\-B Temperature Sensor
.TP
[ \fB93\fI\fP ]
Ford Car Key
.TP
[ \fB94\fI\fP ]
Philips outdoor temperature sensor (type AJ3650)
.TP
[ \fB95\fI\fP ]
Schrader TPMS EG53MA4, PA66GF35
.TP
[ \fB96\fI\fP ]
Nexa
.TP
[ \fB97\fI\fP ]
Thermopro TP08/TP12/TP20 thermometer
.TP
[ \fB98\fI\fP ]
GE Color Effects
.TP
[ \fB99\fI\fP ]
X10 Security
.TP
[ \fB100\fI\fP ]
Interlogix GE UTC Security Devices
.TP
[ \fB101\fI\fP ]
* Dish remote 6.3
.TP
[ \fB102\fI\fP ]
SimpliSafe Home Security System (May require disabling automatic gain for KeyPad decodes)
.TP
[ \fB103\fI\fP ]
Sensible Living Mini\-Plant Moisture Sensor
.TP
[ \fB104\fI\fP ]
Wireless M\-Bus, Mode C&T, 100kbps (\-f 868950000 \-s 1200000)
.TP
[ \fB105\fI\fP ]
Wireless M\-Bus, Mode S, 32.768kbps (\-f 868300000 \-s 1000000)
.TP
[ \fB106\fI\fP ]
* Wireless M\-Bus, Mode R, 4.8kbps (\-f 868330000)
.TP
[ \fB107\fI\fP ]
* Wireless M\-Bus, Mode F, 2.4kbps
.TP
[ \fB108\fI\fP ]
Hyundai WS SENZOR Remote Temperature Sensor
.TP
[ \fB109\fI\fP ]
WT0124 Pool Thermometer
.TP
[ \fB110\fI\fP ]
PMV\-107J (Toyota) TPMS
.TP
[ \fB111\fI\fP ]
Emos TTX201 Temperature Sensor
.TP
[ \fB112\fI\fP ]
Ambient Weather TX\-8300 Temperature/Humidity Sensor
.TP
[ \fB113\fI\fP ]
Ambient Weather WH31E Thermo\-Hygrometer Sensor, EcoWitt WH40 rain gauge
.TP
[ \fB114\fI\fP ]
Maverick et73
.TP
[ \fB115\fI\fP ]
Honeywell ActivLink, Wireless Doorbell
.TP
[ \fB116\fI\fP ]
Honeywell ActivLink, Wireless Doorbell (FSK)
.TP
[ \fB117\fI\fP ]
* ESA1000 / ESA2000 Energy Monitor
.TP
[ \fB118\fI\fP ]
* Biltema rain gauge
.TP
[ \fB119\fI\fP ]
Bresser Weather Center 5\-in\-1
.TP
[ \fB120\fI\fP ]
* Digitech XC\-0324 temperature sensor
.TP
[ \fB121\fI\fP ]
Opus/Imagintronix XT300 Soil Moisture
.TP
[ \fB122\fI\fP ]
* FS20
.TP
[ \fB123\fI\fP ]
* Jansite TPMS Model TY02S
.TP
[ \fB124\fI\fP ]
LaCrosse/ELV/Conrad WS7000/WS2500 weather sensors
.TP
[ \fB125\fI\fP ]
TS\-FT002 Wireless Ultrasonic Tank Liquid Level Meter With Temperature Sensor
.TP
[ \fB126\fI\fP ]
Companion WTR001 Temperature Sensor
.TP
[ \fB127\fI\fP ]
Ecowitt Wireless Outdoor Thermometer WH53/WH0280/WH0281A
.TP
[ \fB128\fI\fP ]
DirecTV RC66RX Remote Control
.TP
[ \fB129\fI\fP ]
* Eurochron temperature and humidity sensor
.TP
[ \fB130\fI\fP ]
IKEA Sparsnäs Energy Meter Monitor
.TP
[ \fB131\fI\fP ]
Microchip HCS200 KeeLoq Hopping Encoder based remotes
.TP
[ \fB132\fI\fP ]
TFA Dostmann 30.3196 T/H outdoor sensor
.TP
[ \fB133\fI\fP ]
Rubicson 48659 Thermometer
.TP
[ \fB134\fI\fP ]
Holman Industries iWeather WS5029 weather station (newer PCM)
.TP
[ \fB135\fI\fP ]
Philips outdoor temperature sensor (type AJ7010)
.TP
[ \fB136\fI\fP ]
ESIC EMT7110 power meter
.TP
[ \fB137\fI\fP ]
Globaltronics QUIGG GT\-TMBBQ\-05
.TP
[ \fB138\fI\fP ]
Globaltronics GT\-WT\-03 Sensor
.TP
[ \fB139\fI\fP ]
Norgo NGE101
.TP
[ \fB140\fI\fP ]
Elantra2012 TPMS
.TP
[ \fB141\fI\fP ]
Auriol HG02832, HG05124A\-DCF, Rubicson 48957 temperature/humidity sensor
.TP
[ \fB142\fI\fP ]
Fine Offset Electronics/ECOWITT WH51 Soil Moisture Sensor
.TP
[ \fB143\fI\fP ]
Holman Industries iWeather WS5029 weather station (older PWM)
.TP
[ \fB144\fI\fP ]
TBH weather sensor
.TP
[ \fB145\fI\fP ]
WS2032 weather station
.TP
[ \fB146\fI\fP ]
Auriol AFW2A1 temperature/humidity sensor
.TP
[ \fB147\fI\fP ]
TFA Drop Rain Gauge 30.3233.01
.TP
[ \fB148\fI\fP ]
DSC Security Contact (WS4945)
.TP
[ \fB149\fI\fP ]
ERT
.TP
[ \fB150\fI\fP ]
* Klimalogg
.TP
[ \fB151\fI\fP ]
Visonic powercode
.TP
[ \fB152\fI\fP ]
Eurochron EFTH\-800 temperature and humidity sensor
.TP
[ \fB153\fI\fP ]
Cotech 36\-7959 wireless weather station with USB
.TP
[ \fB154\fI\fP ]
Standard Consumption Message Plus (SCMplus)
.TP
[ \fB155\fI\fP ]
Fine Offset Electronics WH1080/WH3080 Weather Station (FSK)
.TP
[ \fB156\fI\fP ]
Abarth 124 Spider TPMS
.TP
[ \fB157\fI\fP ]
Missil ML0757 weather station
.TP
[ \fB158\fI\fP ]
Sharp SPC775 weather station
.TP
[ \fB159\fI\fP ]
Insteon
.TP
[ \fB160\fI\fP ]
Interval Data Message (IDM)
.TP
[ \fB161\fI\fP ]
Interval Data Message (IDM) for Net Meters
.TP
[ \fB162\fI\fP ]
* ThermoPro\-TX2 temperature sensor
.TP
[ \fB163\fI\fP ]
Acurite 590TX Temperature with optional Humidity
.TP
[ \fB164\fI\fP ]
Security+ 2.0 (Keyfob)
.TP
[ \fB165\fI\fP ]
TFA Dostmann 30.3221.02 T/H Outdoor Sensor
.TP
[ \fB166\fI\fP ]
LaCrosse Technology View LTV\-WSDTH01 Breeze Pro Wind Sensor
.TP
[ \fB167\fI\fP ]
Security+ (Keyfob)

* Disabled by default, use \-R n or \-G
=======
>>>>>>> 5ee8c8ce
.SS "Input device selection"
.RS
RTL\-SDR device driver is available.
.RE
.TP
[ \fB\-d\fI <RTL\-SDR USB device index>\fP ]
(default: 0)
.TP
[ \fB\-d\fI :<RTL\-SDR USB device serial (can be set with rtl_eeprom \-s)>\fP ]
.RS
To set gain for RTL\-SDR use \-g <gain> to set an overall gain in dB.
.RE
.RS
SoapySDR device driver is available.
.RE
.TP
[ \fB\-d\fI ""\fP ]
Open default SoapySDR device
.TP
[ \fB\-d\fI driver=rtlsdr\fP ]
Open e.g. specific SoapySDR device
.RS
To set gain for SoapySDR use \-g ELEM=val,ELEM=val,... e.g. \-g LNA=20,TIA=8,PGA=2 (for LimeSDR).
.RE
.TP
[ \fB\-d\fI rtl_tcp[:[//]host[:port]\fP ]
(default: localhost:1234)
.RS
Specify host/port to connect to with e.g. \-d rtl_tcp:127.0.0.1:1234
.RE
.SS "Gain option"
.TP
[ \fB\-g\fI <gain>\fP ]
(default: auto)
.RS
For RTL\-SDR: gain in dB ("0" is auto).
.RE
.RS
For SoapySDR: gain in dB for automatic distribution ("" is auto), or string of gain elements.
.RE
.RS
E.g. "LNA=20,TIA=8,PGA=2" for LimeSDR.
.RE
.SS "Flex decoder spec"
Use \-X <spec> to add a flexible general purpose decoder.

<spec> is "key=value[,key=value...]"
Common keys are:
.RS
name=<name> (or: n=<name>)
.RE
.RS
modulation=<modulation> (or: m=<modulation>)
.RE
.RS
short=<short> (or: s=<short>)
.RE
.RS
long=<long> (or: l=<long>)
.RE
.RS
sync=<sync> (or: y=<sync>)
.RE
.RS
reset=<reset> (or: r=<reset>)
.RE
.RS
gap=<gap> (or: g=<gap>)
.RE
.RS
tolerance=<tolerance> (or: t=<tolerance>)
.RE
where:
<name> can be any descriptive name tag you need in the output
<modulation> is one of:
.RS
OOK_MC_ZEROBIT :  Manchester Code with fixed leading zero bit
.RE
.RS
OOK_PCM :         Pulse Code Modulation (RZ or NRZ)
.RE
.RS
OOK_PPM :         Pulse Position Modulation
.RE
.RS
OOK_PWM :         Pulse Width Modulation
.RE
.RS
OOK_DMC :         Differential Manchester Code
.RE
.RS
OOK_PIWM_RAW :    Raw Pulse Interval and Width Modulation
.RE
.RS
OOK_PIWM_DC :     Differential Pulse Interval and Width Modulation
.RE
.RS
OOK_MC_OSV1 :     Manchester Code for OSv1 devices
.RE
.RS
FSK_PCM :         FSK Pulse Code Modulation
.RE
.RS
FSK_PWM :         FSK Pulse Width Modulation
.RE
.RS
FSK_MC_ZEROBIT :  Manchester Code with fixed leading zero bit
.RE
<short>, <long>, <sync> are nominal modulation timings in us,
<reset>, <gap>, <tolerance> are maximum modulation timings in us:
PCM     short: Nominal width of pulse [us]
         long: Nominal width of bit period [us]
PPM     short: Nominal width of '0' gap [us]
         long: Nominal width of '1' gap [us]
PWM     short: Nominal width of '1' pulse [us]
         long: Nominal width of '0' pulse [us]
         sync: Nominal width of sync pulse [us] (optional)
common    gap: Maximum gap size before new row of bits [us]
        reset: Maximum gap size before End Of Message [us]
    tolerance: Maximum pulse deviation [us] (optional).
Available options are:
.RS
bits=<n> : only match if at least one row has <n> bits
.RE
.RS
rows=<n> : only match if there are <n> rows
.RE
.RS
repeats=<n> : only match if some row is repeated <n> times
.RE
.RS
	use opt>=n to match at least <n> and opt<=n to match at most <n>
.RE
.RS
invert : invert all bits
.RE
.RS
reflect : reflect each byte (MSB first to MSB last)
.RE
.RS
match=<bits> : only match if the <bits> are found
.RE
.RS
preamble=<bits> : match and align at the <bits> preamble
.RE
.RS
	<bits> is a row spec of {<bit count>}<bits as hex number>
.RE
.RS
unique : suppress duplicate row output
.RE

.RS
countonly : suppress detailed row output
.RE

E.g. \-X "n=doorbell,m=OOK_PWM,s=400,l=800,r=7000,g=1000,match={24}0xa9878c,repeats>=3"
.SS "Output format option"
.TP
[ \fB\-F\fI kv|json|csv|mqtt|influx|syslog|null\fP ]
Produce decoded output in given format.
.RS
Without this option the default is KV output. Use "\-F null" to remove the default.
.RE
.RS
Append output to file with :<filename> (e.g. \-F csv:log.csv), defaults to stdout.
.RE
.RS
Specify MQTT server with e.g. \-F mqtt://localhost:1883
.RE
.RS
Add MQTT options with e.g. \-F "mqtt://host:1883,opt=arg"
.RE
.RS
MQTT options are: user=foo, pass=bar, retain[=0|1], <format>[=topic]
.RE
.RS
Supported MQTT formats: (default is all)
.RE
.RS
  events: posts JSON event data
.RE
.RS
  states: posts JSON state data
.RE
.RS
  devices: posts device and sensor info in nested topics
.RE
.RS
The topic string will expand keys like [/model]
.RE
.RS
E.g. \-F "mqtt://localhost:1883,user=USERNAME,pass=PASSWORD,retain=0,devices=rtl_433[/id]"
.RE
.RS
With MQTT each rtl_433 instance needs a distinct driver selection. The MQTT Client\-ID is computed from the driver string.
.RE
.RS
If you use multiple RTL\-SDR, perhaps set a serial and select by that (helps not to get the wrong antenna).
.RE
.RS
Specify InfluxDB 2.0 server with e.g. \-F "influx://localhost:9999/api/v2/write?org=<org>&bucket=<bucket>,token=<authtoken>"
.RE
.RS
Specify InfluxDB 1.x server with e.g. \-F "influx://localhost:8086/write?db=<db>&p=<password>&u=<user>"
.RE
.RS
  Additional parameter \-M time:unix:usec:utc for correct timestamps in InfluxDB recommended
.RE
.RS
Specify host/port for syslog with e.g. \-F syslog:127.0.0.1:1514
.RE
.SS "Meta information option"
.TP
[ \fB\-M\fI time[:<options>]|protocol|level|stats|bits|oldmodel\fP ]
Add various metadata to every output line.
.RS
Use "time" to add current date and time meta data (preset for live inputs).
.RE
.RS
Use "time:rel" to add sample position meta data (preset for read\-file and stdin).
.RE
.RS
Use "time:unix" to show the seconds since unix epoch as time meta data.
.RE
.RS
Use "time:iso" to show the time with ISO\-8601 format (YYYY\-MM\-DD"T"hh:mm:ss).
.RE
.RS
Use "time:off" to remove time meta data.
.RE
.RS
Use "time:usec" to add microseconds to date time meta data.
.RE
.RS
Use "time:tz" to output time with timezone offset.
.RE
.RS
Use "time:utc" to output time in UTC.
.RE
.RS
	(this may also be accomplished by invocation with TZ environment variable set).
.RE
.RS
	"usec" and "utc" can be combined with other options, eg. "time:unix:utc:usec".
.RE
.RS
Use "protocol" / "noprotocol" to output the decoder protocol number meta data.
.RE
.RS
Use "level" to add Modulation, Frequency, RSSI, SNR, and Noise meta data.
.RE
.RS
Use "stats[:[<level>][:<interval>]]" to report statistics (default: 600 seconds).
.RE
.RS
  level 0: no report, 1: report successful devices, 2: report active devices, 3: report all
.RE
.RS
Use "bits" to add bit representation to code outputs (for debug).
.RE
.RS
Note: You can use "oldmodel" to get the old model keys. This will be removed shortly.
.RE
.SS "Read file option"
.TP
[ \fB\-r\fI <filename>\fP ]
Read data from input file instead of a receiver
.RS
Parameters are detected from the full path, file name, and extension.
.RE

.RS
A center frequency is detected as (fractional) number suffixed with 'M',
.RE
.RS
 'Hz', 'kHz', 'MHz', or 'GHz'.
.RE

.RS
A sample rate is detected as (fractional) number suffixed with 'k',
.RE
.RS
 'sps', 'ksps', 'Msps', or 'Gsps'.
.RE

.RS
File content and format are detected as parameters, possible options are:
.RE
.RS
 'cu8', 'cs16', 'cf32' ('IQ' implied), and 'am.s16'.
.RE

.RS
Parameters must be separated by non\-alphanumeric chars and are case\-insensitive.
.RE
.RS
Overrides can be prefixed, separated by colon (':')
.RE

.RS
E.g. default detection by extension: path/filename.am.s16
.RE
.RS
forced overrides: am:s16:path/filename.ext
.RE

.RS
Reading from pipes also support format options.
.RE
.RS
E.g reading complex 32\-bit float: CU32:\-
.RE
.SS "Write file option"
.TP
[ \fB\-w\fI <filename>\fP ]
Save data stream to output file (a '\-' dumps samples to stdout)
.TP
[ \fB\-W\fI <filename>\fP ]
Save data stream to output file, overwrite existing file
.RS
Parameters are detected from the full path, file name, and extension.
.RE

.RS
File content and format are detected as parameters, possible options are:
.RE
.RS
 'cu8', 'cs16', 'cf32' ('IQ' implied),
.RE
.RS
 'am.s16', 'am.f32', 'fm.s16', 'fm.f32',
.RE
.RS
 'i.f32', 'q.f32', 'logic.u8', 'ook', and 'vcd'.
.RE

.RS
Parameters must be separated by non\-alphanumeric chars and are case\-insensitive.
.RE
.RS
Overrides can be prefixed, separated by colon (':')
.RE

.RS
E.g. default detection by extension: path/filename.am.s16
.RE
.RS
forced overrides: am:s16:path/filename.ext
.RE

.\" end
.SH "RESOURCES"
.sp
\fBProject web site:\fP \c
.URL "https://github.com/merbanan/rtl_433" "" ""
.SH "COPYING"
.sp
Copyright \(co 2012\-2019 Benjamin Larsson, Christian W. Zuckschwerdt, and many contributors.
.br
Free use of this software is granted under the terms of the GPL\-2+ License.<|MERGE_RESOLUTION|>--- conflicted
+++ resolved
@@ -138,7 +138,6 @@
 [ \fB\-h\fI\fP ]
 Output this usage help and exit
        Use \-d, \-g, \-R, \-X, \-F, \-M, \-r, \-w, or \-W without argument for more help
-<<<<<<< HEAD
 .SS "Supported device protocols"
 .TP
 [ \fB01\fI\fP ]
@@ -511,7 +510,7 @@
 * Eurochron temperature and humidity sensor
 .TP
 [ \fB130\fI\fP ]
-IKEA Sparsnäs Energy Meter Monitor
+IKEA Sparsnas Energy Meter Monitor
 .TP
 [ \fB131\fI\fP ]
 Microchip HCS200 KeeLoq Hopping Encoder based remotes
@@ -622,11 +621,12 @@
 LaCrosse Technology View LTV\-WSDTH01 Breeze Pro Wind Sensor
 .TP
 [ \fB167\fI\fP ]
+Somfy RTS
+.TP
+[ \fB168\fI\fP ]
 Security+ (Keyfob)
 
 * Disabled by default, use \-R n or \-G
-=======
->>>>>>> 5ee8c8ce
 .SS "Input device selection"
 .RS
 RTL\-SDR device driver is available.
