.TH "RTL_433" "1" "2019-08-21" "rtl_433" "rtl_433 Commands"
.ie \n(.g .ds Aq \(aq
.el       .ds Aq '
.ss \n[.ss] 0
.nh
.ad l
.de URL
\fI\\$2\fP <\\$1>\\$3
..
.als MTO URL
.if \n[.g] \{\
.  mso www.tmac
.  am URL
.    ad l
.  .
.  am MTO
.    ad l
.  .
.  LINKSTYLE blue R < >
.\}
.SH "NAME"
rtl_433 \- Generic RF data receiver and decoder for ISM band devices using RTL-SDR and SoapySDR.
.SH "DESCRIPTION"
.sp
This manual page documents briefly the \fBrtl_433\fP command.
.sp
\fBrtl_433\fP is a generic data receiver, mainly for the 433.92 MHz, 868 MHz (SRD),
315 MHz, and 915 MHz ISM bands. It works with RTL\-SDR and/or SoapySDR. Activly tested
and supported are Realtek RTL2832 based DVB dongles (using RTL\-SDR) and LimeSDR
(LimeSDR USB and LimeSDR mini engineering samples kindly provided by MyriadRf),
PlutoSDR, HackRF One (using SoapySDR drivers), as well as SoapyRemote.
.SH "SYNOPSIS"
.sp
\fBrtl_433\fP [\fIOPTION\fP]... \fIFILE\fP...
.SH "OPTIONS"
.sp
A summary of options is included below.
Detailed information on some options follows.
.\" body
.SS "General options"
.TP
[ \fB\-V\fI\fP ]
Output the version string and exit
.TP
[ \fB\-v\fI\fP ]
Increase verbosity (can be used multiple times).
       \-v : verbose, \-vv : verbose decoders, \-vvv : debug decoders, \-vvvv : trace decoding).
.TP
[ \fB\-c\fI <path>\fP ]
Read config options from a file
.SS "Tuner options"
.TP
[ \fB\-d\fI <RTL\-SDR USB device index> | :<RTL\-SDR USB device serial> | <SoapySDR device query> | rtl_tcp | help\fP ]
[\-g <gain> | help] (default: auto)
.TP
[ \fB\-t\fI <settings>\fP ]
apply a list of keyword=value settings for SoapySDR devices
       e.g. \-t "antenna=A,bandwidth=4.5M,rfnotch_ctrl=false"
.TP
[ \fB\-f\fI <frequency>\fP ]
Receive frequency(s) (default: 433920000 Hz)
.TP
[ \fB\-H\fI <seconds>\fP ]
Hop interval for polling of multiple frequencies (default: 600 seconds)
.TP
[ \fB\-p\fI <ppm_error\fP ]
Correct rtl\-sdr tuner frequency offset error (default: 0)
.TP
[ \fB\-s\fI <sample rate>\fP ]
Set sample rate (default: 250000 Hz)
.SS "Demodulator options"
.TP
[ \fB\-R\fI <device> | help\fP ]
Enable only the specified device decoding protocol (can be used multiple times)
       Specify a negative number to disable a device decoding protocol (can be used multiple times)
.TP
[ \fB\-G\fI\fP ]
Enable blacklisted device decoding protocols, for testing only.
.TP
[ \fB\-X\fI <spec> | help\fP ]
Add a general purpose decoder (prepend \-R 0 to disable all decoders)
.TP
[ \fB\-Y\fI level=<dB level>\fP ]
Manual detection level used to determine pulses (\-1.0 to \-30.0) (0=auto)
.TP
[ \fB\-n\fI <value>\fP ]
Specify number of samples to take (each sample is 2 bytes: 1 each of I & Q)
.TP
[ \fB\-Y\fI auto | classic | minmax\fP ]
FSK pulse detector mode.
.SS "Analyze/Debug options"
.TP
[ \fB\-a\fI\fP ]
Analyze mode. Print a textual description of the signal.
.TP
[ \fB\-A\fI\fP ]
Pulse Analyzer. Enable pulse analysis and decode attempt.
       Disable all decoders with \-R 0 if you want analyzer output only.
.TP
[ \fB\-y\fI <code>\fP ]
Verify decoding of demodulated test data (e.g. "{25}fb2dd58") with enabled devices
.SS "File I/O options"
.TP
[ \fB\-S\fI none | all | unknown | known\fP ]
Signal auto save. Creates one file per signal.
       Note: Saves raw I/Q samples (uint8 pcm, 2 channel). Preferred mode for generating test files.
.TP
[ \fB\-r\fI <filename> | help\fP ]
Read data from input file instead of a receiver
.TP
[ \fB\-w\fI <filename> | help\fP ]
Save data stream to output file (a '\-' dumps samples to stdout)
.TP
[ \fB\-W\fI <filename> | help\fP ]
Save data stream to output file, overwrite existing file
.SS "Data output options"
.TP
[ \fB\-F\fI kv | json | csv | mqtt | influx | syslog | null | help\fP ]
Produce decoded output in given format.
       Append output to file with :<filename> (e.g. \-F csv:log.csv), defaults to stdout.
       Specify host/port for syslog with e.g. \-F syslog:127.0.0.1:1514
.TP
[ \fB\-M\fI time[:<options>] | protocol | level | stats | bits | help\fP ]
Add various meta data to each output.
.TP
[ \fB\-K\fI FILE | PATH | <tag>\fP ]
Add an expanded token or fixed tag to every output line.
.TP
[ \fB\-C\fI native | si | customary\fP ]
Convert units in decoded output.
.TP
[ \fB\-T\fI <seconds>\fP ]
Specify number of seconds to run, also 12:34 or 1h23m45s
.TP
[ \fB\-E\fI hop | quit\fP ]
Hop/Quit after outputting successful event(s)
.TP
[ \fB\-h\fI\fP ]
Output this usage help and exit
       Use \-d, \-g, \-R, \-X, \-F, \-M, \-r, \-w, or \-W without argument for more help
.SS "Supported device protocols"
.TP
[ \fB01\fI\fP ]
Silvercrest Remote Control
.TP
[ \fB02\fI\fP ]
Rubicson Temperature Sensor
.TP
[ \fB03\fI\fP ]
Prologue, FreeTec NC\-7104, NC\-7159\-675 temperature sensor
.TP
[ \fB04\fI\fP ]
Waveman Switch Transmitter
.TP
[ \fB06\fI\fP ]
* ELV EM 1000
.TP
[ \fB07\fI\fP ]
* ELV WS 2000
.TP
[ \fB08\fI\fP ]
LaCrosse TX Temperature / Humidity Sensor
.TP
[ \fB10\fI\fP ]
* Acurite 896 Rain Gauge
.TP
[ \fB11\fI\fP ]
Acurite 609TXC Temperature and Humidity Sensor
.TP
[ \fB12\fI\fP ]
Oregon Scientific Weather Sensor
.TP
[ \fB13\fI\fP ]
* Mebus 433
.TP
[ \fB14\fI\fP ]
* Intertechno 433
.TP
[ \fB15\fI\fP ]
KlikAanKlikUit Wireless Switch
.TP
[ \fB16\fI\fP ]
AlectoV1 Weather Sensor (Alecto WS3500 WS4500 Ventus W155/W044 Oregon)
.TP
[ \fB17\fI\fP ]
Cardin S466\-TX2
.TP
[ \fB18\fI\fP ]
Fine Offset Electronics, WH2, WH5, Telldus Temperature/Humidity/Rain Sensor
.TP
[ \fB19\fI\fP ]
Nexus, FreeTec NC\-7345, NX\-3980 temperature/humidity sensor
.TP
[ \fB20\fI\fP ]
Ambient Weather Temperature Sensor
.TP
[ \fB21\fI\fP ]
Calibeur RF\-104 Sensor
.TP
[ \fB22\fI\fP ]
* X10 RF
.TP
[ \fB23\fI\fP ]
DSC Security Contact
.TP
[ \fB24\fI\fP ]
* Brennenstuhl RCS 2044
.TP
[ \fB25\fI\fP ]
Globaltronics GT\-WT\-02 Sensor
.TP
[ \fB26\fI\fP ]
Danfoss CFR Thermostat
.TP
[ \fB29\fI\fP ]
Chuango Security Technology
.TP
[ \fB30\fI\fP ]
Generic Remote SC226x EV1527
.TP
[ \fB31\fI\fP ]
TFA\-Twin\-Plus\-30.3049, Conrad KW9010, Ea2 BL999
.TP
[ \fB32\fI\fP ]
Fine Offset Electronics WH1080/WH3080 Weather Station
.TP
[ \fB33\fI\fP ]
WT450, WT260H, WT405H
.TP
[ \fB34\fI\fP ]
LaCrosse WS\-2310 / WS\-3600 Weather Station
.TP
[ \fB35\fI\fP ]
Esperanza EWS
.TP
[ \fB36\fI\fP ]
Efergy e2 classic
.TP
[ \fB37\fI\fP ]
* Inovalley kw9015b, TFA Dostmann 30.3161 (Rain and temperature sensor)
.TP
[ \fB38\fI\fP ]
Generic temperature sensor 1
.TP
[ \fB39\fI\fP ]
WG\-PB12V1 Temperature Sensor
.TP
[ \fB40\fI\fP ]
Acurite 592TXR Temp/Humidity, 5n1 Weather Station, 6045 Lightning
.TP
[ \fB41\fI\fP ]
Acurite 986 Refrigerator / Freezer Thermometer
.TP
[ \fB42\fI\fP ]
HIDEKI TS04 Temperature, Humidity, Wind and Rain Sensor
.TP
[ \fB43\fI\fP ]
Watchman Sonic / Apollo Ultrasonic / Beckett Rocket oil tank monitor
.TP
[ \fB44\fI\fP ]
CurrentCost Current Sensor
.TP
[ \fB45\fI\fP ]
emonTx OpenEnergyMonitor
.TP
[ \fB46\fI\fP ]
HT680 Remote control
.TP
[ \fB47\fI\fP ]
Conrad S3318P, FreeTec NC\-5849\-913 temperature humidity sensor
.TP
[ \fB48\fI\fP ]
Akhan 100F14 remote keyless entry
.TP
[ \fB49\fI\fP ]
Quhwa
.TP
[ \fB50\fI\fP ]
OSv1 Temperature Sensor
.TP
[ \fB51\fI\fP ]
Proove / Nexa / KlikAanKlikUit Wireless Switch
.TP
[ \fB52\fI\fP ]
Bresser Thermo\-/Hygro\-Sensor 3CH
.TP
[ \fB53\fI\fP ]
Springfield Temperature and Soil Moisture
.TP
[ \fB54\fI\fP ]
Oregon Scientific SL109H Remote Thermal Hygro Sensor
.TP
[ \fB55\fI\fP ]
Acurite 606TX Temperature Sensor
.TP
[ \fB56\fI\fP ]
TFA pool temperature sensor
.TP
[ \fB57\fI\fP ]
Kedsum Temperature & Humidity Sensor, Pearl NC\-7415
.TP
[ \fB58\fI\fP ]
Blyss DC5\-UK\-WH
.TP
[ \fB59\fI\fP ]
Steelmate TPMS
.TP
[ \fB60\fI\fP ]
Schrader TPMS
.TP
[ \fB61\fI\fP ]
* LightwaveRF
.TP
[ \fB62\fI\fP ]
* Elro DB286A Doorbell
.TP
[ \fB63\fI\fP ]
Efergy Optical
.TP
[ \fB64\fI\fP ]
* Honda Car Key
.TP
[ \fB67\fI\fP ]
Radiohead ASK
.TP
[ \fB68\fI\fP ]
Kerui PIR / Contact Sensor
.TP
[ \fB69\fI\fP ]
Fine Offset WH1050 Weather Station
.TP
[ \fB70\fI\fP ]
Honeywell Door/Window Sensor, 2Gig DW10/DW11, RE208 repeater
.TP
[ \fB71\fI\fP ]
Maverick ET\-732/733 BBQ Sensor
.TP
[ \fB72\fI\fP ]
* RF\-tech
.TP
[ \fB73\fI\fP ]
LaCrosse TX141\-Bv2, TX141TH\-Bv2, TX141\-Bv3, TX141W, TX145wsdth sensor
.TP
[ \fB74\fI\fP ]
Acurite 00275rm,00276rm Temp/Humidity with optional probe
.TP
[ \fB75\fI\fP ]
LaCrosse TX35DTH\-IT, TFA Dostmann 30.3155 Temperature/Humidity sensor
.TP
[ \fB76\fI\fP ]
LaCrosse TX29IT Temperature sensor
.TP
[ \fB77\fI\fP ]
Vaillant calorMatic VRT340f Central Heating Control
.TP
[ \fB78\fI\fP ]
Fine Offset Electronics, WH25, WH32B, WH24, WH65B, HP1000 Temperature/Humidity/Pressure Sensor
.TP
[ \fB79\fI\fP ]
Fine Offset Electronics, WH0530 Temperature/Rain Sensor
.TP
[ \fB80\fI\fP ]
IBIS beacon
.TP
[ \fB81\fI\fP ]
Oil Ultrasonic STANDARD FSK
.TP
[ \fB82\fI\fP ]
Citroen TPMS
.TP
[ \fB83\fI\fP ]
Oil Ultrasonic STANDARD ASK
.TP
[ \fB84\fI\fP ]
Thermopro TP11 Thermometer
.TP
[ \fB85\fI\fP ]
Solight TE44/TE66, EMOS E0107T, NX\-6876\-917
.TP
[ \fB86\fI\fP ]
Wireless Smoke and Heat Detector GS 558
.TP
[ \fB87\fI\fP ]
Generic wireless motion sensor
.TP
[ \fB88\fI\fP ]
Toyota TPMS
.TP
[ \fB89\fI\fP ]
Ford TPMS
.TP
[ \fB90\fI\fP ]
Renault TPMS
.TP
[ \fB91\fI\fP ]
inFactory, FreeTec NC\-3982\-913 temperature humidity sensor
.TP
[ \fB92\fI\fP ]
FT\-004\-B Temperature Sensor
.TP
[ \fB93\fI\fP ]
Ford Car Key
.TP
[ \fB94\fI\fP ]
Philips outdoor temperature sensor (type AJ3650)
.TP
[ \fB95\fI\fP ]
Schrader TPMS EG53MA4, PA66GF35
.TP
[ \fB96\fI\fP ]
Nexa
.TP
[ \fB97\fI\fP ]
Thermopro TP08/TP12/TP20 thermometer
.TP
[ \fB98\fI\fP ]
GE Color Effects
.TP
[ \fB99\fI\fP ]
X10 Security
.TP
[ \fB100\fI\fP ]
Interlogix GE UTC Security Devices
.TP
[ \fB101\fI\fP ]
* Dish remote 6.3
.TP
[ \fB102\fI\fP ]
SimpliSafe Home Security System (May require disabling automatic gain for KeyPad decodes)
.TP
[ \fB103\fI\fP ]
Sensible Living Mini\-Plant Moisture Sensor
.TP
[ \fB104\fI\fP ]
Wireless M\-Bus, Mode C&T, 100kbps (\-f 868950000 \-s 1200000)
.TP
[ \fB105\fI\fP ]
Wireless M\-Bus, Mode S, 32.768kbps (\-f 868300000 \-s 1000000)
.TP
[ \fB106\fI\fP ]
* Wireless M\-Bus, Mode R, 4.8kbps (\-f 868330000)
.TP
[ \fB107\fI\fP ]
* Wireless M\-Bus, Mode F, 2.4kbps
.TP
[ \fB108\fI\fP ]
Hyundai WS SENZOR Remote Temperature Sensor
.TP
[ \fB109\fI\fP ]
WT0124 Pool Thermometer
.TP
[ \fB110\fI\fP ]
PMV\-107J (Toyota) TPMS
.TP
[ \fB111\fI\fP ]
Emos TTX201 Temperature Sensor
.TP
[ \fB112\fI\fP ]
Ambient Weather TX\-8300 Temperature/Humidity Sensor
.TP
[ \fB113\fI\fP ]
Ambient Weather WH31E Thermo\-Hygrometer Sensor, EcoWitt WH40 rain gauge
.TP
[ \fB114\fI\fP ]
Maverick et73
.TP
[ \fB115\fI\fP ]
Honeywell ActivLink, Wireless Doorbell
.TP
[ \fB116\fI\fP ]
Honeywell ActivLink, Wireless Doorbell (FSK)
.TP
[ \fB117\fI\fP ]
* ESA1000 / ESA2000 Energy Monitor
.TP
[ \fB118\fI\fP ]
* Biltema rain gauge
.TP
[ \fB119\fI\fP ]
Bresser Weather Center 5\-in\-1
.TP
[ \fB120\fI\fP ]
* Digitech XC\-0324 temperature sensor
.TP
[ \fB121\fI\fP ]
Opus/Imagintronix XT300 Soil Moisture
.TP
[ \fB122\fI\fP ]
* FS20
.TP
[ \fB123\fI\fP ]
* Jansite TPMS Model TY02S
.TP
[ \fB124\fI\fP ]
LaCrosse/ELV/Conrad WS7000/WS2500 weather sensors
.TP
[ \fB125\fI\fP ]
TS\-FT002 Wireless Ultrasonic Tank Liquid Level Meter With Temperature Sensor
.TP
[ \fB126\fI\fP ]
Companion WTR001 Temperature Sensor
.TP
[ \fB127\fI\fP ]
Ecowitt Wireless Outdoor Thermometer WH53/WH0280/WH0281A
.TP
[ \fB128\fI\fP ]
DirecTV RC66RX Remote Control
.TP
[ \fB129\fI\fP ]
* Eurochron temperature and humidity sensor
.TP
[ \fB130\fI\fP ]
IKEA Sparsnäs Energy Meter Monitor
.TP
[ \fB131\fI\fP ]
Microchip HCS200 KeeLoq Hopping Encoder based remotes
.TP
[ \fB132\fI\fP ]
TFA Dostmann 30.3196 T/H outdoor sensor
.TP
[ \fB133\fI\fP ]
Rubicson 48659 Thermometer
.TP
[ \fB134\fI\fP ]
Holman Industries iWeather WS5029 weather station (newer PCM)
.TP
[ \fB135\fI\fP ]
Philips outdoor temperature sensor (type AJ7010)
.TP
[ \fB136\fI\fP ]
ESIC EMT7110 power meter
.TP
[ \fB137\fI\fP ]
Globaltronics QUIGG GT\-TMBBQ\-05
.TP
[ \fB138\fI\fP ]
Globaltronics GT\-WT\-03 Sensor
.TP
[ \fB139\fI\fP ]
Norgo NGE101
.TP
[ \fB140\fI\fP ]
Elantra2012 TPMS
.TP
[ \fB141\fI\fP ]
Auriol HG02832, HG05124A\-DCF, Rubicson 48957 temperature/humidity sensor
.TP
[ \fB142\fI\fP ]
Fine Offset Electronics/ECOWITT WH51 Soil Moisture Sensor
.TP
[ \fB143\fI\fP ]
Holman Industries iWeather WS5029 weather station (older PWM)
.TP
[ \fB144\fI\fP ]
TBH weather sensor
.TP
[ \fB145\fI\fP ]
WS2032 weather station
.TP
[ \fB146\fI\fP ]
Auriol AFW2A1 temperature/humidity sensor
.TP
[ \fB147\fI\fP ]
TFA Drop Rain Gauge 30.3233.01
.TP
[ \fB148\fI\fP ]
DSC Security Contact (WS4945)
.TP
[ \fB149\fI\fP ]
ERT
.TP
[ \fB150\fI\fP ]
* Klimalogg
.TP
[ \fB151\fI\fP ]
Visonic powercode
.TP
[ \fB152\fI\fP ]
Eurochron EFTH\-800 temperature and humidity sensor
.TP
[ \fB153\fI\fP ]
Cotech 36\-7959 wireless weather station with USB
.TP
[ \fB154\fI\fP ]
<<<<<<< HEAD
Insteon
=======
Standard Consumption Message Plus (SCMplus)
>>>>>>> 3018ae9a

* Disabled by default, use \-R n or \-G
.SS "Input device selection"
.RS
RTL\-SDR device driver is available.
.RE
.TP
[ \fB\-d\fI <RTL\-SDR USB device index>\fP ]
(default: 0)
.TP
[ \fB\-d\fI :<RTL\-SDR USB device serial (can be set with rtl_eeprom \-s)>\fP ]
.RS
To set gain for RTL\-SDR use \-g <gain> to set an overall gain in dB.
.RE
.RS
SoapySDR device driver is available.
.RE
.TP
[ \fB\-d\fI ""\fP ]
Open default SoapySDR device
.TP
[ \fB\-d\fI driver=rtlsdr\fP ]
Open e.g. specific SoapySDR device
.RS
To set gain for SoapySDR use \-g ELEM=val,ELEM=val,... e.g. \-g LNA=20,TIA=8,PGA=2 (for LimeSDR).
.RE
.TP
[ \fB\-d\fI rtl_tcp[:[//]host[:port]\fP ]
(default: localhost:1234)
.RS
Specify host/port to connect to with e.g. \-d rtl_tcp:127.0.0.1:1234
.RE
.SS "Gain option"
.TP
[ \fB\-g\fI <gain>\fP ]
(default: auto)
.RS
For RTL\-SDR: gain in dB ("0" is auto).
.RE
.RS
For SoapySDR: gain in dB for automatic distribution ("" is auto), or string of gain elements.
.RE
.RS
E.g. "LNA=20,TIA=8,PGA=2" for LimeSDR.
.RE
.SS "Flex decoder spec"
Use \-X <spec> to add a flexible general purpose decoder.

<spec> is "key=value[,key=value...]"
Common keys are:
.RS
name=<name> (or: n=<name>)
.RE
.RS
modulation=<modulation> (or: m=<modulation>)
.RE
.RS
short=<short> (or: s=<short>)
.RE
.RS
long=<long> (or: l=<long>)
.RE
.RS
sync=<sync> (or: y=<sync>)
.RE
.RS
reset=<reset> (or: r=<reset>)
.RE
.RS
gap=<gap> (or: g=<gap>)
.RE
.RS
tolerance=<tolerance> (or: t=<tolerance>)
.RE
where:
<name> can be any descriptive name tag you need in the output
<modulation> is one of:
.RS
OOK_MC_ZEROBIT :  Manchester Code with fixed leading zero bit
.RE
.RS
OOK_PCM :         Pulse Code Modulation (RZ or NRZ)
.RE
.RS
OOK_PPM :         Pulse Position Modulation
.RE
.RS
OOK_PWM :         Pulse Width Modulation
.RE
.RS
OOK_DMC :         Differential Manchester Code
.RE
.RS
OOK_PIWM_RAW :    Raw Pulse Interval and Width Modulation
.RE
.RS
OOK_PIWM_DC :     Differential Pulse Interval and Width Modulation
.RE
.RS
OOK_MC_OSV1 :     Manchester Code for OSv1 devices
.RE
.RS
FSK_PCM :         FSK Pulse Code Modulation
.RE
.RS
FSK_PWM :         FSK Pulse Width Modulation
.RE
.RS
FSK_MC_ZEROBIT :  Manchester Code with fixed leading zero bit
.RE
<short>, <long>, <sync> are nominal modulation timings in us,
<reset>, <gap>, <tolerance> are maximum modulation timings in us:
PCM     short: Nominal width of pulse [us]
         long: Nominal width of bit period [us]
PPM     short: Nominal width of '0' gap [us]
         long: Nominal width of '1' gap [us]
PWM     short: Nominal width of '1' pulse [us]
         long: Nominal width of '0' pulse [us]
         sync: Nominal width of sync pulse [us] (optional)
common    gap: Maximum gap size before new row of bits [us]
        reset: Maximum gap size before End Of Message [us]
    tolerance: Maximum pulse deviation [us] (optional).
Available options are:
.RS
bits=<n> : only match if at least one row has <n> bits
.RE
.RS
rows=<n> : only match if there are <n> rows
.RE
.RS
repeats=<n> : only match if some row is repeated <n> times
.RE
.RS
	use opt>=n to match at least <n> and opt<=n to match at most <n>
.RE
.RS
invert : invert all bits
.RE
.RS
reflect : reflect each byte (MSB first to MSB last)
.RE
.RS
match=<bits> : only match if the <bits> are found
.RE
.RS
preamble=<bits> : match and align at the <bits> preamble
.RE
.RS
	<bits> is a row spec of {<bit count>}<bits as hex number>
.RE
.RS
unique : suppress duplicate row output
.RE

.RS
countonly : suppress detailed row output
.RE

E.g. \-X "n=doorbell,m=OOK_PWM,s=400,l=800,r=7000,g=1000,match={24}0xa9878c,repeats>=3"
.SS "Output format option"
.TP
[ \fB\-F\fI kv|json|csv|mqtt|influx|syslog|null\fP ]
Produce decoded output in given format.
.RS
Without this option the default is KV output. Use "\-F null" to remove the default.
.RE
.RS
Append output to file with :<filename> (e.g. \-F csv:log.csv), defaults to stdout.
.RE
.RS
Specify MQTT server with e.g. \-F mqtt://localhost:1883
.RE
.RS
Add MQTT options with e.g. \-F "mqtt://host:1883,opt=arg"
.RE
.RS
MQTT options are: user=foo, pass=bar, retain[=0|1], <format>[=topic]
.RE
.RS
Supported MQTT formats: (default is all)
.RE
.RS
  events: posts JSON event data
.RE
.RS
  states: posts JSON state data
.RE
.RS
  devices: posts device and sensor info in nested topics
.RE
.RS
The topic string will expand keys like [/model]
.RE
.RS
E.g. \-F "mqtt://localhost:1883,user=USERNAME,pass=PASSWORD,retain=0,devices=rtl_433[/id]"
.RE
.RS
With MQTT each rtl_433 instance needs a distinct driver selection. The MQTT Client\-ID is computed from the driver string.
.RE
.RS
If you use multiple RTL\-SDR, perhaps set a serial and select by that (helps not to get the wrong antenna).
.RE
.RS
Specify InfluxDB 2.0 server with e.g. \-F "influx://localhost:9999/api/v2/write?org=<org>&bucket=<bucket>,token=<authtoken>"
.RE
.RS
Specify InfluxDB 1.x server with e.g. \-F "influx://localhost:8086/write?db=<db>&p=<password>&u=<user>"
.RE
.RS
  Additional parameter \-M time:unix:usec:utc for correct timestamps in InfluxDB recommended
.RE
.RS
Specify host/port for syslog with e.g. \-F syslog:127.0.0.1:1514
.RE
.SS "Meta information option"
.TP
[ \fB\-M\fI time[:<options>]|protocol|level|stats|bits|oldmodel\fP ]
Add various metadata to every output line.
.RS
Use "time" to add current date and time meta data (preset for live inputs).
.RE
.RS
Use "time:rel" to add sample position meta data (preset for read\-file and stdin).
.RE
.RS
Use "time:unix" to show the seconds since unix epoch as time meta data.
.RE
.RS
Use "time:iso" to show the time with ISO\-8601 format (YYYY\-MM\-DD"T"hh:mm:ss).
.RE
.RS
Use "time:off" to remove time meta data.
.RE
.RS
Use "time:usec" to add microseconds to date time meta data.
.RE
.RS
Use "time:tz" to output time with timezone offset.
.RE
.RS
Use "time:utc" to output time in UTC.
.RE
.RS
	(this may also be accomplished by invocation with TZ environment variable set).
.RE
.RS
	"usec" and "utc" can be combined with other options, eg. "time:unix:utc:usec".
.RE
.RS
Use "protocol" / "noprotocol" to output the decoder protocol number meta data.
.RE
.RS
Use "level" to add Modulation, Frequency, RSSI, SNR, and Noise meta data.
.RE
.RS
Use "stats[:[<level>][:<interval>]]" to report statistics (default: 600 seconds).
.RE
.RS
  level 0: no report, 1: report successful devices, 2: report active devices, 3: report all
.RE
.RS
Use "bits" to add bit representation to code outputs (for debug).
.RE
.RS
Note: You can use "oldmodel" to get the old model keys. This will be removed shortly.
.RE
.SS "Read file option"
.TP
[ \fB\-r\fI <filename>\fP ]
Read data from input file instead of a receiver
.RS
Parameters are detected from the full path, file name, and extension.
.RE

.RS
A center frequency is detected as (fractional) number suffixed with 'M',
.RE
.RS
 'Hz', 'kHz', 'MHz', or 'GHz'.
.RE

.RS
A sample rate is detected as (fractional) number suffixed with 'k',
.RE
.RS
 'sps', 'ksps', 'Msps', or 'Gsps'.
.RE

.RS
File content and format are detected as parameters, possible options are:
.RE
.RS
 'cu8', 'cs16', 'cf32' ('IQ' implied), and 'am.s16'.
.RE

.RS
Parameters must be separated by non\-alphanumeric chars and are case\-insensitive.
.RE
.RS
Overrides can be prefixed, separated by colon (':')
.RE

.RS
E.g. default detection by extension: path/filename.am.s16
.RE
.RS
forced overrides: am:s16:path/filename.ext
.RE

.RS
Reading from pipes also support format options.
.RE
.RS
E.g reading complex 32\-bit float: CU32:\-
.RE
.SS "Write file option"
.TP
[ \fB\-w\fI <filename>\fP ]
Save data stream to output file (a '\-' dumps samples to stdout)
.TP
[ \fB\-W\fI <filename>\fP ]
Save data stream to output file, overwrite existing file
.RS
Parameters are detected from the full path, file name, and extension.
.RE

.RS
File content and format are detected as parameters, possible options are:
.RE
.RS
 'cu8', 'cs16', 'cf32' ('IQ' implied),
.RE
.RS
 'am.s16', 'am.f32', 'fm.s16', 'fm.f32',
.RE
.RS
 'i.f32', 'q.f32', 'logic.u8', 'ook', and 'vcd'.
.RE

.RS
Parameters must be separated by non\-alphanumeric chars and are case\-insensitive.
.RE
.RS
Overrides can be prefixed, separated by colon (':')
.RE

.RS
E.g. default detection by extension: path/filename.am.s16
.RE
.RS
forced overrides: am:s16:path/filename.ext
.RE

.\" end
.SH "RESOURCES"
.sp
\fBProject web site:\fP \c
.URL "https://github.com/merbanan/rtl_433" "" ""
.SH "COPYING"
.sp
Copyright \(co 2012\-2019 Benjamin Larsson, Christian W. Zuckschwerdt, and many contributors.
.br
Free use of this software is granted under the terms of the GPL\-2+ License.<|MERGE_RESOLUTION|>--- conflicted
+++ resolved
@@ -582,11 +582,7 @@
 Cotech 36\-7959 wireless weather station with USB
 .TP
 [ \fB154\fI\fP ]
-<<<<<<< HEAD
-Insteon
-=======
-Standard Consumption Message Plus (SCMplus)
->>>>>>> 3018ae9a
+Interval Data Message (IDM)
 
 * Disabled by default, use \-R n or \-G
 .SS "Input device selection"
