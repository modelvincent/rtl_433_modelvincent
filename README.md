--- conflicted
+++ resolved
@@ -164,7 +164,7 @@
     [88]  Toyota TPMS
     [89]  Ford TPMS
     [90]  Renault TPMS
-    [91]  inFactory, FreeTec NC-3982-913 temperature humidity sensor
+    [91]  inFactory, nor-tec, FreeTec NC-3982-913 temperature humidity sensor
     [92]  FT-004-B Temperature Sensor
     [93]  Ford Car Key
     [94]  Philips outdoor temperature sensor (type AJ3650)
@@ -228,14 +228,11 @@
     [152]  Eurochron EFTH-800 temperature and humidity sensor
     [153]  Cotech 36-7959 wireless weather station with USB
     [154]  Standard Consumption Message Plus (SCMplus)
-<<<<<<< HEAD
-    [155]  Insteon
-=======
     [155]  Fine Offset Electronics WH1080/WH3080 Weather Station (FSK)
-    [156]  Abarth 124 / VDO TG1C TPMS Sensor
+    [156]  Abarth 124 Spider TPMS
     [157]  Missil ML0757 weather station
-    [158]  Sharp SPC775
->>>>>>> f03710a5
+    [158]  Sharp SPC775 weather station
+    [159]  Insteon
 
 * Disabled by default, use -R n or -G
 
