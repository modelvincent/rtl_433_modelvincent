# rtl_433

rtl_433 (despite the name) is a generic data receiver, mainly for the 433.92 MHz, 868 MHz (SRD), 315 MHz, and 915 MHz ISM bands.

The official source code is in the https://github.com/merbanan/rtl_433/ repository.

It works with [RTL-SDR](https://github.com/osmocom/rtl-sdr/) and/or [SoapySDR](https://github.com/pothosware/SoapySDR/).
Activly tested and supported are Realtek RTL2832 based DVB dongles (using RTL-SDR) and LimeSDR ([LimeSDR USB](https://www.crowdsupply.com/lime-micro/limesdr) and [LimeSDR mini](https://www.crowdsupply.com/lime-micro/limesdr-mini) engineering samples kindly provided by [MyriadRf](https://myriadrf.org/)), PlutoSDR, HackRF One (using SoapySDR drivers), as well as SoapyRemote.

![rtl_433 screenshot](./screenshot.png)

## Building/installation

See [BUILDING.md](BUILDING.md)

Official [binary builds for Windows](https://bintray.com/chzu/dist/rtl_433) (32 and 64 bit) are available at Bintray.

## How to add support for unsupported sensors

Read the Test Data section at the bottom.

## Running

    rtl_433 -h

```
Usage:		= General options =
  [-V] Output the version string and exit
  [-v] Increase verbosity (can be used multiple times).
       -v : verbose, -vv : verbose decoders, -vvv : debug decoders, -vvvv : trace decoding).
  [-c <path>] Read config options from a file
		= Tuner options =
  [-d <RTL-SDR USB device index> | :<RTL-SDR USB device serial> | <SoapySDR device query> | rtl_tcp | help]
  [-g <gain> | help] (default: auto)
  [-t <settings>] apply a list of keyword=value settings for SoapySDR devices
       e.g. -t "antenna=A,bandwidth=4.5M,rfnotch_ctrl=false"
  [-f <frequency>] [-f...] Receive frequency(s) (default: 433920000 Hz)
  [-H <seconds>] Hop interval for polling of multiple frequencies (default: 600 seconds)
  [-p <ppm_error] Correct rtl-sdr tuner frequency offset error (default: 0)
  [-s <sample rate>] Set sample rate (default: 250000 Hz)
		= Demodulator options =
  [-R <device> | help] Enable only the specified device decoding protocol (can be used multiple times)
       Specify a negative number to disable a device decoding protocol (can be used multiple times)
  [-G] Enable blacklisted device decoding protocols, for testing only.
  [-X <spec> | help] Add a general purpose decoder (-R 0 to disable all other decoders)
  [-l <level>] Change detection level used to determine pulses [0-16384] (0 = auto) (default: 0)
  [-z <value>] Override short value in data decoder
  [-x <value>] Override long value in data decoder
  [-n <value>] Specify number of samples to take (each sample is 2 bytes: 1 each of I & Q)
		= Analyze/Debug options =
  [-a] Analyze mode. Print a textual description of the signal.
  [-A] Pulse Analyzer. Enable pulse analysis and decode attempt.
       Disable all decoders with -R 0 if you want analyzer output only.
  [-y <code>] Verify decoding of demodulated test data (e.g. "{25}fb2dd58") with enabled devices
		= File I/O options =
  [-S none | all | unknown | known] Signal auto save. Creates one file per signal.
       Note: Saves raw I/Q samples (uint8 pcm, 2 channel). Preferred mode for generating test files.
  [-r <filename> | help] Read data from input file instead of a receiver
  [-w <filename> | help] Save data stream to output file (a '-' dumps samples to stdout)
  [-W <filename> | help] Save data stream to output file, overwrite existing file
		= Data output options =
  [-F kv | json | csv | mqtt | syslog | null | help] Produce decoded output in given format.
       Append output to file with :<filename> (e.g. -F csv:log.csv), defaults to stdout.
       Specify host/port for syslog with e.g. -F syslog:127.0.0.1:1514
  [-M time[:<options>] | protocol | level | stats | bits | help] Add various meta data to each output.
  [-K FILE | PATH | <tag>] Add an expanded token or fixed tag to every output line.
  [-C native | si | customary] Convert units in decoded output.
  [-T <seconds>] Specify number of seconds to run
  [-E] Stop after outputting successful event(s)
  [-h] Output this usage help and exit
       Use -d, -g, -R, -X, -F, -M, -r, -w, or -W without argument for more help


Option -R:
Supported device protocols:
    [01]  Silvercrest Remote Control
    [02]  Rubicson Temperature Sensor
    [03]  Prologue Temperature Sensor
    [04]  Waveman Switch Transmitter
    [06]* ELV EM 1000
    [07]* ELV WS 2000
    [08]  LaCrosse TX Temperature / Humidity Sensor
    [10]* Acurite 896 Rain Gauge
    [11]  Acurite 609TXC Temperature and Humidity Sensor
    [12]  Oregon Scientific Weather Sensor
    [13]* Mebus 433
    [14]* Intertechno 433
    [15]  KlikAanKlikUit Wireless Switch
    [16]  AlectoV1 Weather Sensor (Alecto WS3500 WS4500 Ventus W155/W044 Oregon)
    [17]  Cardin S466-TX2
    [18]  Fine Offset Electronics, WH2, WH5, Telldus Temperature/Humidity/Rain Sensor
    [19]  Nexus Temperature & Humidity Sensor
    [20]  Ambient Weather Temperature Sensor
    [21]  Calibeur RF-104 Sensor
    [22]* X10 RF
    [23]  DSC Security Contact
    [24]* Brennenstuhl RCS 2044
    [25]  GT-WT-02 Sensor
    [26]  Danfoss CFR Thermostat
    [29]  Chuango Security Technology
    [30]  Generic Remote SC226x EV1527
    [31]  TFA-Twin-Plus-30.3049, Conrad KW9010, Ea2 BL999
    [32]  Fine Offset Electronics WH1080/WH3080 Weather Station
    [33]  WT450, WT260H, WT405H
    [34]  LaCrosse WS-2310 / WS-3600 Weather Station
    [35]  Esperanza EWS
    [36]  Efergy e2 classic
    [37]* Inovalley kw9015b, TFA Dostmann 30.3161 (Rain and temperature sensor)
    [38]  Generic temperature sensor 1
    [39]  WG-PB12V1 Temperature Sensor
    [40]  Acurite 592TXR Temp/Humidity, 5n1 Weather Station, 6045 Lightning
    [41]  Acurite 986 Refrigerator / Freezer Thermometer
    [42]  HIDEKI TS04 Temperature, Humidity, Wind and Rain Sensor
    [43]  Watchman Sonic / Apollo Ultrasonic / Beckett Rocket oil tank monitor
    [44]  CurrentCost Current Sensor
    [45]  emonTx OpenEnergyMonitor
    [46]  HT680 Remote control
    [47]  Conrad S3318P Temperature & Humidity Sensor
    [48]  Akhan 100F14 remote keyless entry
    [49]  Quhwa
    [50]  OSv1 Temperature Sensor
    [51]  Proove / Nexa / KlikAanKlikUit Wireless Switch
    [52]  Bresser Thermo-/Hygro-Sensor 3CH
    [53]  Springfield Temperature and Soil Moisture
    [54]  Oregon Scientific SL109H Remote Thermal Hygro Sensor
    [55]  Acurite 606TX Temperature Sensor
    [56]  TFA pool temperature sensor
    [57]  Kedsum Temperature & Humidity Sensor, Pearl NC-7415
    [58]  Blyss DC5-UK-WH
    [59]  Steelmate TPMS
    [60]  Schrader TPMS
    [61]* LightwaveRF
    [62]  Elro DB286A Doorbell
    [63]  Efergy Optical
    [64]* Honda Car Key
    [67]  Radiohead ASK
    [68]  Kerui PIR / Contact Sensor
    [69]  Fine Offset WH1050 Weather Station
    [70]  Honeywell Door/Window Sensor
    [71]  Maverick ET-732/733 BBQ Sensor
    [72]* RF-tech
    [73]  LaCrosse TX141-Bv2/TX141TH-Bv2 sensor
    [74]  Acurite 00275rm,00276rm Temp/Humidity with optional probe
    [75]  LaCrosse TX35DTH-IT, TFA Dostmann 30.3155 Temperature/Humidity sensor
    [76]  LaCrosse TX29IT Temperature sensor
    [77]  Vaillant calorMatic VRT340f Central Heating Control
    [78]  Fine Offset Electronics, WH25, WH32B, WH24, WH65B, HP1000 Temperature/Humidity/Pressure Sensor
    [79]  Fine Offset Electronics, WH0530 Temperature/Rain Sensor
    [80]  IBIS beacon
    [81]  Oil Ultrasonic STANDARD FSK
    [82]  Citroen TPMS
    [83]  Oil Ultrasonic STANDARD ASK
    [84]  Thermopro TP11 Thermometer
    [85]  Solight TE44
    [86]  Wireless Smoke and Heat Detector GS 558
    [87]  Generic wireless motion sensor
    [88]  Toyota TPMS
    [89]  Ford TPMS
    [90]  Renault TPMS
    [91]  inFactory
    [92]  FT-004-B Temperature Sensor
    [93]  Ford Car Key
    [94]  Philips outdoor temperature sensor
    [95]  Schrader TPMS EG53MA4
    [96]  Nexa
    [97]  Thermopro TP08/TP12/TP20 thermometer
    [98]  GE Color Effects
    [99]  X10 Security
    [100]  Interlogix GE UTC Security Devices
    [101]* Dish remote 6.3
    [102]  SimpliSafe Home Security System (May require disabling automatic gain for KeyPad decodes)
    [103]  Sensible Living Mini-Plant Moisture Sensor
    [104]* Wireless M-Bus, Mode C&T, 100kbps (-f 868950000 -s 1200000)
    [105]* Wireless M-Bus, Mode S, 32.768kbps (-f 868300000 -s 1000000)
    [106]* Wireless M-Bus, Mode R, 4.8kbps (-f 868330000)
    [107]* Wireless M-Bus, Mode F, 2.4kbps
    [108]  Hyundai WS SENZOR Remote Temperature Sensor
    [109]  WT0124 Pool Thermometer
    [110]  PMV-107J (Toyota) TPMS
    [111]  Emos TTX201 Temperature Sensor
    [112]  Ambient Weather TX-8300 Temperature/Humidity Sensor
    [113]  Ambient Weather WH31E Thermo-Hygrometer Sensor
    [114]  Maverick et73
    [115]  Honeywell ActivLink, Wireless Doorbell
    [116]  Honeywell ActivLink, Wireless Doorbell (FSK)
    [117]* ESA1000 / ESA2000 Energy Monitor
    [118]* Biltema rain gauge
    [119]  Bresser Weather Center 5-in-1
    [120]* Digitech XC-0324 temperature sensor
    [121]  Opus/Imagintronix XT300 Soil Moisture
    [122]* FS20
    [123]* Jansite TPMS Model TY02S
    [124]  LaCrosse/ELV/Conrad WS7000/WS2500 weather sensors
    [125]  TS-FT002 Wireless Ultrasonic Tank Liquid Level Meter With Temperature Sensor
    [126]  Companion WTR001 Temperature Sensor
    [127]  Ecowitt Wireless Outdoor Thermometer WH53/WH0280/WH0281A
<<<<<<< HEAD
    [128]  Microchip HCS200 KeeLoq Hopping Encoder based remotes
=======
    [128]  DirecTV RC66RX Remote Control
>>>>>>> cd628a7d

* Disabled by default, use -R n or -G

Option -d:
	RTL-SDR device driver is available.
[-d <RTL-SDR USB device index>] (default: 0)
[-d :<RTL-SDR USB device serial (can be set with rtl_eeprom -s)>]
	To set gain for RTL-SDR use -g <gain> to set an overall gain in dB.
	SoapySDR device driver is available.
[-d "" Open default SoapySDR device
[-d driver=rtlsdr Open e.g. specific SoapySDR device
	To set gain for SoapySDR use -g ELEM=val,ELEM=val,... e.g. -g LNA=20,TIA=8,PGA=2 (for LimeSDR).
[-d rtl_tcp[:[//]host[:port]] (default: localhost:1234)
	Specify host/port to connect to with e.g. -d rtl_tcp:127.0.0.1:1234

Option -g:
-g <gain>] (default: auto)
	For RTL-SDR: gain in dB ("0" is auto).
	For SoapySDR: gain in dB for automatic distribution ("" is auto), or string of gain elements.
	E.g. "LNA=20,TIA=8,PGA=2" for LimeSDR.

Option -X:
Use -X <spec> to add a flexible general purpose decoder.

<spec> is "key=value[,key=value...]"
Common keys are:
	name=<name> (or: n=<name>)
	modulation=<modulation> (or: m=<modulation>)
	short=<short> (or: s=<short>)
	long=<long> (or: l=<long>)
	sync=<sync> (or: y=<sync>)
	reset=<reset> (or: r=<reset>)
	gap=<gap> (or: g=<gap>)
	tolerance=<tolerance> (or: t=<tolerance>)
where:
<name> can be any descriptive name tag you need in the output
<modulation> is one of:
	OOK_MC_ZEROBIT :  Manchester Code with fixed leading zero bit
	OOK_PCM :         Pulse Code Modulation (RZ or NRZ)
	OOK_PPM :         Pulse Position Modulation
	OOK_PWM :         Pulse Width Modulation
	OOK_DMC :         Differential Manchester Code
	OOK_PIWM_RAW :    Raw Pulse Interval and Width Modulation
	OOK_PIWM_DC :     Differential Pulse Interval and Width Modulation
	OOK_MC_OSV1 :     Manchester Code for OSv1 devices
	FSK_PCM :         FSK Pulse Code Modulation
	FSK_PWM :         FSK Pulse Width Modulation
	FSK_MC_ZEROBIT :  Manchester Code with fixed leading zero bit
<short>, <long>, <sync>, and <reset> are the timings for the decoder in µs
PCM     short: Nominal width of pulse [us]
         long: Nominal width of bit period [us]
PPM     short: Nominal width of '0' gap [us]
         long: Nominal width of '1' gap [us]
PWM     short: Nominal width of '1' pulse [us]
         long: Nominal width of '0' pulse [us]
         sync: Nominal width of sync pulse [us] (optional)
          gap: Maximum gap size before new row of bits [us]
    tolerance: Maximum pulse deviation [us] (optional)
        reset: Maximum gap size before End Of Message [us].
Available options are:
	bits=<n> : only match if at least one row has <n> bits
	rows=<n> : only match if there are <n> rows
	repeats=<n> : only match if some row is repeated <n> times
		use opt>=n to match at least <n> and opt<=n to match at most <n>
	invert : invert all bits
	reflect : reflect each byte (MSB first to MSB last)
	match=<bits> : only match if the <bits> are found
	preamble=<bits> : match and align at the <bits> preamble
		<bits> is a row spec of {<bit count>}<bits as hex number>
	countonly : suppress detailed row output

E.g. -X "n=doorbell,m=OOK_PWM,s=400,l=800,r=7000,g=1000,match={24}0xa9878c,repeats>=3"


Option -F:
[-F kv|json|csv|mqtt|syslog|null] Produce decoded output in given format.
	Without this option the default is KV output. Use "-F null" to remove the default.
	Append output to file with :<filename> (e.g. -F csv:log.csv), defaults to stdout.
	Specify MQTT server with e.g. -F mqtt://localhost:1883
	Add MQTT options with e.g. -F "mqtt://host:1883,opt=arg"
	MQTT options are: user=foo, pass=bar, retain[=0|1],
		 usechannel=replaceid|afterid|beforeid|no, <format>[=topic]
	Supported MQTT formats: (default is all)
	  events: posts JSON event data
	  states: posts JSON state data
	  devices: posts device and sensor info in nested topics
	E.g. -F "mqtt://localhost:1883,user=USERNAME,pass=PASSWORD,retain=0,devices=/rtl_433"
	Specify host/port for syslog with e.g. -F syslog:127.0.0.1:1514

Option -M:
[-M time[:<options>]|protocol|level|stats|bits|newmodel] Add various metadata to every output line.
	Use "time" to add current date and time meta data (preset for live inputs).
	Use "time:rel" to add sample position meta data (preset for read-file and stdin).
	Use "time:unix" to show the seconds since unix epoch as time meta data.
	Use "time:iso" to show the time with ISO-8601 format (YYYY-MM-DD"T"hh:mm:ss).
	Use "time:off" to remove time meta data.
	Use "time:usec" to add microseconds to date time meta data.
	Use "time:utc" to output time in UTC.
		(this may also be accomplished by invocation with TZ environment variable set).
		"usec" and "utc" can be combined with other options, eg. "time:unix:utc:usec".
	Use "protocol" / "noprotocol" to output the decoder protocol number meta data.
	Use "level" to add Modulation, Frequency, RSSI, SNR, and Noise meta data.
	Use "stats[:[<level>][:<interval>]]" to report statistics (default: 600 seconds).
	  level 0: no report, 1: report successful devices, 2: report active devices, 3: report all
	Use "bits" to add bit representation to code outputs (for debug).

Option -r:
[-r <filename>] Read data from input file instead of a receiver
	Parameters are detected from the full path, file name, and extension.

	A center frequency is detected as (fractional) number suffixed with 'M',
	'Hz', 'kHz', 'MHz', or 'GHz'.

	A sample rate is detected as (fractional) number suffixed with 'k',
	'sps', 'ksps', 'Msps', or 'Gsps'.

	File content and format are detected as parameters, possible options are:
	'cu8', 'cs16', 'cf32' ('IQ' implied), and 'am.s16'.

	Parameters must be separated by non-alphanumeric chars and are case-insensitive.
	Overrides can be prefixed, separated by colon (':')

	E.g. default detection by extension: path/filename.am.s16
	forced overrides: am:s16:path/filename.ext

Option -w:
[-w <filename>] Save data stream to output file (a '-' dumps samples to stdout)
[-W <filename>] Save data stream to output file, overwrite existing file
	Parameters are detected from the full path, file name, and extension.

	File content and format are detected as parameters, possible options are:
	'cu8', 'cs16', 'cf32' ('IQ' implied),
	'am.s16', 'am.f32', 'fm.s16', 'fm.f32',
	'i.f32', 'q.f32', 'logic.u8', 'ook', and 'vcd'.

	Parameters must be separated by non-alphanumeric chars and are case-insensitive.
	Overrides can be prefixed, separated by colon (':')

	E.g. default detection by extension: path/filename.am.s16
	forced overrides: am:s16:path/filename.ext

```


Some examples:

| Command | Description
|---------|------------
| `rtl_433` | Default receive mode, use the first device found, listen at 433.92 MHz at 250k sample rate.
| `rtl_433 -C si` | Default receive mode, also convert units to metric system.
| `rtl_433 -f 868M -s 1024k` | Listen at 868 MHz and 1024k sample rate.
| `rtl_433 -M hires -M level` | Report microsecond accurate timestamps and add reception levels (depending on gain).
| `rtl_433 -R 1 -R 8 -R 43` | Enable only specific decoders for desired devices.
| `rtl_433 -A` | Enable pulse analyzer. Summarizes the timings of pulses, gaps, and periods. Can be used with `-R 0` to disable decoders.
| `rtl_433 -S all -T 120` | Save all detected signals (`g###_###M_###k.cu8`). Run for 2 minutes.
| `rtl_433 -K FILE -r file_name` | Read a saved data file instead of receiving live data. Tag output with filenames.
| `rtl_433 -F json -M utc \| mosquitto_pub -t home/rtl_433 -l` | Will pipe the output to network as JSON formatted MQTT messages. A test MQTT client can be found in `tests/mqtt_rtl_433_test.py`.
| `rtl_433 -f 433.53M -f 434.02M -H 15` | Will poll two frequencies with 15 seconds hop interval.


## Supporting Additional Devices and Test Data

Some device protocol decoders are disabled by default. When testing to see if your device
is decoded by rtl_433, use `-G` to enable all device protocols.
This will likely produce false positives, use with caution.

The first step in decoding new devices is to record the signals using `-S all`.
The signals will be stored individually in files named g**NNN**\_**FFF**M\_**RRR**k.cu8 :

| Parameter | Description
|---------|------------
| **NNN** | signal grabbed number
| **FFF** | frequency
| **RRR** | sample rate   

This file can be played back with `rtl_433 -r gNNN_FFFM_RRRk.cu8`.

These files are vital for understanding the signal format as well as the message data.  Use both analyzers
`-a` and `-A` to look at the recorded signal and determine the pulse characteristics, e.g. `rtl_433 -r gNNN_FFFM_RRRk.cu8 -a -A`.

Make sure you have recorded a proper set of test signals representing different conditions together
with any and all information about the values that the signal should represent. For example, make a
note of what temperature and/or humidity is the signal encoding. Ideally, capture a range of data
values, such a different temperatures, to make it easy to spot what part of the message is changing.

Add the data files, a text file describing the captured signals, pictures of the device and/or
a link the manufacturer's page (ideally with specifications) to the rtl_433_tests
github repository. Follow the existing structure as best as possible and send a pull request.

https://github.com/merbanan/rtl_433_tests

Please don't open a new github issue for device support or request decoding help from others
until you've added test signals and the description to the repository.

The rtl_433_test repository is also used to help test that changes to rtl_433 haven't caused any regressions.

## Google Group

Join the Google group, rtl_433, for more information about rtl_433:
https://groups.google.com/forum/#!forum/rtl_433


## Troubleshooting

If you see this error:

    Kernel driver is active, or device is claimed by second instance of librtlsdr.
    In the first case, please either detach or blacklist the kernel module
    (dvb_usb_rtl28xxu), or enable automatic detaching at compile time.

then

    sudo rmmod dvb_usb_rtl28xxu rtl2832<|MERGE_RESOLUTION|>--- conflicted
+++ resolved
@@ -194,11 +194,8 @@
     [125]  TS-FT002 Wireless Ultrasonic Tank Liquid Level Meter With Temperature Sensor
     [126]  Companion WTR001 Temperature Sensor
     [127]  Ecowitt Wireless Outdoor Thermometer WH53/WH0280/WH0281A
-<<<<<<< HEAD
-    [128]  Microchip HCS200 KeeLoq Hopping Encoder based remotes
-=======
     [128]  DirecTV RC66RX Remote Control
->>>>>>> cd628a7d
+    [129]  Microchip HCS200 KeeLoq Hopping Encoder based remotes
 
 * Disabled by default, use -R n or -G
 
