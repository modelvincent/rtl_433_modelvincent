--- conflicted
+++ resolved
@@ -192,11 +192,8 @@
     [123]* Jansite TPMS Model TY02S
     [124]  LaCrosse/ELV/Conrad WS7000/WS2500 weather sensors
     [125]  TS-FT002 Wireless Ultrasonic Tank Liquid Level Meter With Temperature Sensor
-<<<<<<< HEAD
-    [126]  DirecTV RC66RX Remote Control
-=======
     [126]  Companion WTR001 Temperature Sensor
->>>>>>> e5a6083a
+    [127]  DirecTV RC66RX Remote Control
 
 * Disabled by default, use -R n or -G
 
