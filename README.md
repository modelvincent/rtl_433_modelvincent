--- conflicted
+++ resolved
@@ -277,15 +277,12 @@
     [191]  Markisol, E-Motion, BOFU, Rollerhouse, BF-30x, BF-415 curtain remote
     [192]  Govee Water Leak Dectector H5054, Door Contact Sensor B5023
     [193]  Clipsal CMR113 Cent-a-meter power meter
-<<<<<<< HEAD
-    [193]  Linear Megacode Garage/Gate Remotes
-=======
     [194]  Inkbird ITH-20R temperature humidity sensor
     [195]  RainPoint soil temperature and moisture sensor
     [196]  Atech-WS308 temperature sensor
     [197]  Acurite Grill/Meat Thermometer 01185M
     [198]* EnOcean ERP1
->>>>>>> 4cf34682
+    [199]  Linear Megacode Garage/Gate Remotes
 
 * Disabled by default, use -R n or -G
 
