--- conflicted
+++ resolved
@@ -107,28 +107,6 @@
 # count r_devices, correct for 'new_template' being used six times
 r_devices_used = len(r_devices) + 5
 
-<<<<<<< HEAD
-# README.md
-# Replace everything between ``` with help output.
-repl = '\n' + get_help_text('-h') + '\n'
-repl1 = get_help_text('-R') + '\n'
-repl2 = get_help_text('-d') + '\n'
-repl2 += get_help_text('-g') + '\n'
-repl2 += get_help_text('-X') + '\n'
-repl2 += get_help_text('-F') + '\n'
-repl2 += get_help_text('-M') + '\n'
-repl2 += get_help_text('-r') + '\n'
-repl2 += get_help_text('-w') + '\n'
-replace_block(r'```',
-              r'```', repl + repl1 + repl2, 'README.md')
-
-# MAN pages
-repl = markup_man_text(repl + repl2)
-replace_block(r'\.\\" body',
-              r'\.\\" end', '\n'+repl, 'man/man1/rtl_433.1')
-
-=======
->>>>>>> 214dc3f9
 # src/CMakeLists.txt
 repl = src_files + device_files
 repl.remove('rtl_433.c') # exclude apps from lib sources
@@ -198,19 +176,18 @@
 # README.md
 # Replace everything between ``` with help output.
 repl = '\n' + get_help_text('-h') + '\n'
-repl += get_help_text('-R') + '\n'
-repl += get_help_text('-d') + '\n'
-repl += get_help_text('-g') + '\n'
-repl += get_help_text('-X') + '\n'
-repl += get_help_text('-F') + '\n'
-repl += get_help_text('-M') + '\n'
-repl += get_help_text('-r') + '\n'
-repl += get_help_text('-w') + '\n'
-# repl = repl.encode('utf-8')
+repl1 = get_help_text('-R') + '\n'
+repl2 = get_help_text('-d') + '\n'
+repl2 += get_help_text('-g') + '\n'
+repl2 += get_help_text('-X') + '\n'
+repl2 += get_help_text('-F') + '\n'
+repl2 += get_help_text('-M') + '\n'
+repl2 += get_help_text('-r') + '\n'
+repl2 += get_help_text('-w') + '\n'
 replace_block(r'```',
-              r'```', repl, 'README.md')
+              r'```', repl + repl1 + repl2, 'README.md')
 
 # MAN pages
-repl = markup_man_text(repl)
+repl = markup_man_text(repl + repl2)
 replace_block(r'\.\\" body',
               r'\.\\" end', '\n'+repl, 'man/man1/rtl_433.1')