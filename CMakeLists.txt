########################################################################
# Project setup
########################################################################
cmake_minimum_required(VERSION 2.6)
# Fix behavior of CMAKE_C_STANDARD when targeting macOS.
if(POLICY CMP0025)
    cmake_policy(SET CMP0025 NEW)
endif()
# Only interpret if() arguments as variables or keywords when unquoted.
if(POLICY CMP0054)
    cmake_policy(SET CMP0054 NEW)
endif()

project(rtl433 C)

#select the release build type by default to get optimization flags
if(NOT CMAKE_BUILD_TYPE)
   set(CMAKE_BUILD_TYPE "Release")
   message(STATUS "Build type not specified: defaulting to release.")
endif(NOT CMAKE_BUILD_TYPE)
set(CMAKE_BUILD_TYPE ${CMAKE_BUILD_TYPE} CACHE STRING "")

list(APPEND CMAKE_MODULE_PATH ${PROJECT_SOURCE_DIR}/cmake/Modules)

########################################################################
# Get version info from Git
########################################################################
include(GetGitRevisionDescription)
get_git_head_revision(GIT_REFSPEC GIT_COMMIT)
if(GIT_COMMIT) # is a git repo
    # shorten branch spec
    string(REGEX REPLACE ".*/" "" GIT_BRANCH "${GIT_REFSPEC}")
    # use lightweight (non-annotated) tags
    git_describe(GIT_VERSION "--tags" "--exclude=nightly")
    git_timestamp(GIT_TIMESTAMP)
    message(STATUS "Found Git version: ${GIT_REFSPEC} commit ${GIT_COMMIT} from ${GIT_TIMESTAMP_ISO}")
    message(STATUS "Using Git version tag: ${GIT_VERSION} on ${GIT_BRANCH} at ${GIT_TIMESTAMP}")
    ADD_DEFINITIONS(-DGIT_VERSION=${GIT_VERSION})
    ADD_DEFINITIONS(-DGIT_BRANCH=${GIT_BRANCH})
    ADD_DEFINITIONS(-DGIT_TIMESTAMP=${GIT_TIMESTAMP})
endif()

########################################################################
# Fallback to get release version info from Changelog
########################################################################
if(NOT GIT_COMMIT AND EXISTS "${CMAKE_CURRENT_SOURCE_DIR}/CHANGELOG.md")
    # parse the CHANGELOG.md, this is clever, i.e. might go wrong ;)
    file(STRINGS "${CMAKE_CURRENT_SOURCE_DIR}/CHANGELOG.md" CHANGELOG LIMIT_COUNT 42)
    # list(FILTER ...) needs CMake 3.6+
    foreach(item ${CHANGELOG})
        string(REGEX MATCH "^## Release (.+)" item ${item})
        if(CMAKE_MATCH_1)
            list(APPEND RELEASE_VERSIONS ${CMAKE_MATCH_1})
        endif()
    endforeach()
    if(RELEASE_VERSIONS)
        list(GET RELEASE_VERSIONS 0 RELEASE_VERSION)
        message(STATUS "Found Release version: ${RELEASE_VERSION}")
        ADD_DEFINITIONS(-DGIT_VERSION=${RELEASE_VERSION})
    endif()
endif()

########################################################################
# Compiler specific setup
########################################################################
set(CMAKE_C_EXTENSIONS OFF)
set(CMAKE_C_STANDARD 99)
if(("${CMAKE_C_COMPILER_ID}" STREQUAL "GNU" OR "${CMAKE_C_COMPILER_ID}" MATCHES "Clang") AND NOT WIN32)
    ADD_DEFINITIONS(-Wall)
    ADD_DEFINITIONS(-Wextra)
    ADD_DEFINITIONS(-Wvla)
    ADD_DEFINITIONS(-Wsign-compare)
    ADD_DEFINITIONS(-std=c99)
    ADD_DEFINITIONS(-pedantic)
    ADD_DEFINITIONS(-Wshadow)
    ADD_DEFINITIONS(-Wmissing-prototypes)
    if("${CMAKE_C_COMPILER_ID}" MATCHES "Clang" OR NOT "7.0.0" VERSION_GREATER CMAKE_C_COMPILER_VERSION)
        ADD_DEFINITIONS(-Wimplicit-fallthrough)
    endif()
    #ADD_DEFINITIONS(-Wfloat-equal)
    #ADD_DEFINITIONS(-Wbad-function-cast)
    #ADD_DEFINITIONS(-Wdocumentation)
    add_definitions(-Wno-deprecated-declarations)

    # for strdup, setenv, use either
    #ADD_DEFINITIONS(-D_POSIX_C_SOURCE=200809) # does not work with uClibc
    ADD_DEFINITIONS(-D_GNU_SOURCE)
    #http://gcc.gnu.org/wiki/Visibility
    add_definitions(-fvisibility=hidden)

    # CMake Release default for GCC/Clang is "-O3 -DNDEBUG"
    # set(CMAKE_C_FLAGS_RELEASE -O2)
    # CMake Debug default for GCC/Clang is "-g -DNDEBUG"
    # set(CMAKE_C_FLAGS_DEBUG -g3 -O0)
    # make use of ASAN
    set(CMAKE_C_FLAGS_DEBUG "-ggdb -fsanitize=undefined -fsanitize=address -fno-omit-frame-pointer")
endif()
if("${CMAKE_C_COMPILER_ID}" MATCHES "Clang")
    # make sure we don't accidentally copy more than an int
    ADD_DEFINITIONS(-Wlarge-by-value-copy=8)
endif()

# Shut MSVC up about strdup and strtok
if(MSVC)
    ADD_DEFINITIONS(-D_CRT_NONSTDC_NO_DEPRECATE)
    ADD_DEFINITIONS(-D_CRT_SECURE_NO_WARNINGS)
    ADD_DEFINITIONS(-DNOMINMAX)
    # don't warn on type truncation
    add_compile_options("/wd4244")
    add_compile_options("/wd4267")
    add_compile_options("/wd4305")
endif()

# Fix printf %zu
if(MINGW)
    add_definitions(-D__USE_MINGW_ANSI_STDIO)
endif()

# Make sure we get M_PI
if(WIN32)
    add_definitions(-D_USE_MATH_DEFINES)
endif()

<<<<<<< HEAD
ADD_DEFINITIONS(-DSERVER)
=======
# On Unix pass the SYSCONFDIR through to conf file loader
if(NOT WIN32)
    include(GNUInstallDirs)
    add_definitions(-DINSTALL_SYSCONFDIR=${CMAKE_INSTALL_FULL_SYSCONFDIR})
endif()
>>>>>>> 66bc9392

########################################################################
# Use pkg-config
########################################################################
find_package(PkgConfig)

########################################################################
# Option to force ANSI-colored build output (for Ninja)
########################################################################
option(FORCE_COLORED_BUILD "Always produce ANSI-colored build output (GNU/Clang only)." FALSE)
if(FORCE_COLORED_BUILD)
    if("${CMAKE_C_COMPILER_ID}" STREQUAL "GNU")
       add_compile_options(-fdiagnostics-color=always)
    elseif("${CMAKE_C_COMPILER_ID}" MATCHES "Clang")
       add_compile_options(-fcolor-diagnostics)
    endif()
endif()

########################################################################
# Enable IPv6 support
########################################################################
option(ENABLE_IPV6 "Enable IPv6 support" TRUE)
if(ENABLE_IPV6)
    message(STATUS "IPv6 support enabled.")
    ADD_DEFINITIONS(-DMG_ENABLE_IPV6=1)
    if(MINGW)
        # IPv6 requires at least Vista for inet_pton, inet_ntop
        add_definitions(-D_WIN32_WINNT=0x0600)
    endif()
else()
    message(STATUS "IPv6 support disabled.")
endif()

########################################################################
# Find Threads support build dependencies
########################################################################
set(ENABLE_THREADS AUTO CACHE STRING "Enable Threads support")
set_property(CACHE ENABLE_THREADS PROPERTY STRINGS AUTO ON OFF)
if(ENABLE_THREADS) # AUTO / ON

find_package(Threads)
if(Threads_FOUND)
    message(STATUS "Threads support will be compiled.")
    ADD_DEFINITIONS(-DTHREADS)
elseif(ENABLE_THREADS STREQUAL "AUTO")
    message(STATUS "Threads support not found, some features will be disabled.")
else()
    message(FATAL_ERROR "Threads support not found.")
endif()

else()
    message(STATUS "Threads support disabled.")
endif()

########################################################################
# Find OpenSSL build dependencies
########################################################################
set(ENABLE_OPENSSL AUTO CACHE STRING "Enable OpenSSL TLS support")
set_property(CACHE ENABLE_OPENSSL PROPERTY STRINGS AUTO ON OFF)
if(ENABLE_OPENSSL) # AUTO / ON

find_package(OpenSSL)
# Get actual libs from pkg-config to support edge cases (static on Sparc)
# This will break Win32 builds, exclude that platform
pkg_check_modules(PC_OPENSSL QUIET openssl)
if(PC_OPENSSL_FOUND AND NOT WIN32)
    set(OPENSSL_LIBRARIES ${PC_OPENSSL_LINK_LIBRARIES})
endif()
if(OPENSSL_FOUND)
    message(STATUS "OpenSSL TLS support will be compiled. Found version ${OPENSSL_VERSION}")
    include_directories(${OPENSSL_INCLUDE_DIR})
    list(APPEND SDR_LIBRARIES ${OPENSSL_LIBRARIES})
    ADD_DEFINITIONS(-DOPENSSL)
    ADD_DEFINITIONS(-DMG_ENABLE_SSL)
elseif(ENABLE_OPENSSL STREQUAL "AUTO")
    message(STATUS "OpenSSL development files not found, TLS won't be possible.")
else()
    message(FATAL_ERROR "OpenSSL development files not found.")
endif()

else()
    message(STATUS "OpenSSL TLS disabled.")
endif()

########################################################################
# Find LibRTLSDR build dependencies
########################################################################
set(ENABLE_RTLSDR ON CACHE STRING "Enable RTL-SDR (lbrtlsdr) driver support")
set_property(CACHE ENABLE_RTLSDR PROPERTY STRINGS AUTO ON OFF)
if(ENABLE_RTLSDR) # AUTO / ON

find_package(LibRTLSDR)
find_package(LibUSB)
if(LibRTLSDR_FOUND)
    message(STATUS "RTL-SDR device input will be compiled. Found version ${LibRTLSDR_VERSION}")
    include_directories(${LibRTLSDR_INCLUDE_DIRS})
    list(APPEND SDR_LIBRARIES ${LibRTLSDR_LIBRARIES})
    ADD_DEFINITIONS(-DRTLSDR)

if(LibUSB_FOUND)
    message(STATUS "libusb-1.0 error messages are available. Found version ${LibUSB_VERSION}")
    include_directories(${LibUSB_INCLUDE_DIRS})
    list(APPEND SDR_LIBRARIES ${LibUSB_LIBRARIES})
    ADD_DEFINITIONS(-DLIBUSB1)
else()
    message(STATUS "libusb-1.0 error messages are not available.")
endif()

elseif(ENABLE_RTLSDR STREQUAL "AUTO")
    message(STATUS "RTL-SDR development files not found, RTL-SDR device input won't be possible.")
else()
    message(FATAL_ERROR "RTL-SDR development files not found.")
endif()

else()
    message(STATUS "RTL-SDR device input disabled.")
endif()

########################################################################
# Find SoapySDR build dependencies
########################################################################
set(ENABLE_SOAPYSDR AUTO CACHE STRING "Enable SoapySDR driver support")
set_property(CACHE ENABLE_SOAPYSDR PROPERTY STRINGS AUTO ON OFF)
if(ENABLE_SOAPYSDR) # AUTO / ON

find_package(SoapySDR "0.6" NO_MODULE)
if(SoapySDR_FOUND)
    message(STATUS "SoapySDR device input will be compiled. Found version ${SoapySDR_VERSION}")
    include_directories(${SoapySDR_INCLUDE_DIRS})
    list(APPEND SDR_LIBRARIES ${SoapySDR_LIBRARIES})
    ADD_DEFINITIONS(-DSOAPYSDR)
elseif(ENABLE_SOAPYSDR STREQUAL "AUTO")
    message(STATUS "SoapySDR development files not found, SoapySDR device input won't be possible.")
else()
    message(FATAL_ERROR "SoapySDR development files not found.")
endif()

else()
    message(STATUS "SoapySDR device input disabled.")
endif()

########################################################################
# Setup optional Profiling with GPerfTools
########################################################################
# cmake -DCMAKE_BUILD_TYPE=Profile ..
# CPUPROFILE=prof.out ./src/rtl_433 ...
# pprof -text ./src/rtl_433 prof.out
if("${CMAKE_BUILD_TYPE}" STREQUAL "Profile")
    message(STATUS "Build type set to Profile. Linking GPerfTools.")
    find_package(Gperftools REQUIRED)
    include_directories(${GPERFTOOLS_INCLUDE_DIR})
    list(APPEND SDR_LIBRARIES ${GPERFTOOLS_LIBRARIES} -Wl,-no_pie)
    ADD_DEFINITIONS(-g)
    ADD_DEFINITIONS(-fno-builtin-malloc)
    ADD_DEFINITIONS(-fno-builtin-calloc)
    ADD_DEFINITIONS(-fno-builtin-realloc)
    ADD_DEFINITIONS(-fno-builtin-free)
endif()

########################################################################
# Setup the include and linker paths
########################################################################
if(MINGW OR MSVC)
list(APPEND NET_LIBRARIES ws2_32 mswsock netapi32)
endif()

include_directories(
    BEFORE
    ${PROJECT_SOURCE_DIR}/include
)

########################################################################
# Create uninstall target
########################################################################
configure_file(
    ${PROJECT_SOURCE_DIR}/cmake/cmake_uninstall.cmake.in
    ${CMAKE_CURRENT_BINARY_DIR}/cmake_uninstall.cmake
@ONLY)

add_custom_target(uninstall
    ${CMAKE_COMMAND} -P ${CMAKE_CURRENT_BINARY_DIR}/cmake_uninstall.cmake
)

########################################################################
# Build documentation with Doxygen
########################################################################
option(BUILD_DOCUMENTATION "Create and install the HTML based API
documentation (requires Doxygen)" OFF)

find_package(Doxygen)
if(BUILD_DOCUMENTATION)
    if(NOT DOXYGEN_FOUND)
        message(FATAL_ERROR "Doxygen is needed to build the documentation.")
    endif()

    set(DOXYGEN_IN ${CMAKE_CURRENT_SOURCE_DIR}/Doxyfile.in)
    set(DOXYGEN_OUT ${CMAKE_CURRENT_BINARY_DIR}/Doxyfile)
    if(DOXYGEN_DOT_FOUND)
        set(HAVE_DOT "YES")
    else()
        set(HAVE_DOT "NO")
    endif()

    configure_file(${DOXYGEN_IN} ${DOXYGEN_OUT} @ONLY)
    message(STATUS "Doxygen build started")

    # note the option ALL which allows to build the docs together with the application
    add_custom_target(doc_doxygen ALL
        COMMAND ${DOXYGEN_EXECUTABLE} ${DOXYGEN_OUT}
        WORKING_DIRECTORY ${CMAKE_CURRENT_BINARY_DIR}
        COMMENT "Generating API documentation with Doxygen"
        VERBATIM)
    #    install(DIRECTORY ${CMAKE_CURRENT_BINARY_DIR}/doc/html DESTINATION share/doc)
endif()

########################################################################
# Build tests with analyzer
########################################################################
option(BUILD_TESTING_ANALYZER "Build the testing tree with static
analyzer (requires Clang)" OFF)

########################################################################
# Build tests
########################################################################
include(CTest) # note: this adds a BUILD_TESTING which defaults to ON

########################################################################
# Add subdirectories
########################################################################
add_subdirectory(include)
add_subdirectory(src)
if(BUILD_TESTING)
    add_subdirectory(tests)
endif(BUILD_TESTING)
add_subdirectory(conf)

# use space-separation format for the pc file
STRING(REPLACE ";" " " RTL433_PC_CFLAGS "${RTL433_PC_CFLAGS}")
STRING(REPLACE ";" " " RTL433_PC_LIBS "${RTL433_PC_LIBS}")

# unset these vars to avoid hard-coded paths to cross environment
IF(CMAKE_CROSSCOMPILING)
    UNSET(RTL433_PC_CFLAGS)
    UNSET(RTL433_PC_LIBS)
ENDIF(CMAKE_CROSSCOMPILING)

set(prefix ${CMAKE_INSTALL_PREFIX})
set(exec_prefix \${prefix})
set(libdir \${exec_prefix}/lib)
set(includedir \${prefix}/include)

INSTALL(
    FILES
    DESTINATION lib/pkgconfig
)

install(DIRECTORY man
    DESTINATION share
    PATTERN ".md" EXCLUDE)<|MERGE_RESOLUTION|>--- conflicted
+++ resolved
@@ -121,15 +121,14 @@
     add_definitions(-D_USE_MATH_DEFINES)
 endif()
 
-<<<<<<< HEAD
+# Enable server features by default
 ADD_DEFINITIONS(-DSERVER)
-=======
+
 # On Unix pass the SYSCONFDIR through to conf file loader
 if(NOT WIN32)
     include(GNUInstallDirs)
     add_definitions(-DINSTALL_SYSCONFDIR=${CMAKE_INSTALL_FULL_SYSCONFDIR})
 endif()
->>>>>>> 66bc9392
 
 ########################################################################
 # Use pkg-config
